--- conflicted
+++ resolved
@@ -1,21 +1,9 @@
 import os
-<<<<<<< HEAD
-
-from spotipy import (
-    CLIENT_CREDS_ENV_VARS as CCEV,
-    Spotify,
-    SpotifyException,
-    SpotifyOAuth,
-    SpotifyPKCE,
-    CacheFileHandler
-)
-=======
->>>>>>> 84f8b0a6
 import unittest
 
 from spotipy import CLIENT_CREDS_ENV_VARS as CCEV
-from spotipy import (Spotify, SpotifyException, SpotifyImplicitGrant,
-                     SpotifyPKCE, prompt_for_user_token)
+from spotipy import (CacheFileHandler, Spotify, SpotifyException, SpotifyOAuth,
+                     SpotifyPKCE)
 from tests import helpers
 
 
