--- conflicted
+++ resolved
@@ -24,12 +24,8 @@
         tracks.extend(results['items'])
     for track in tracks:
         print('  ', track['name'])
-<<<<<<< HEAD
-
-=======
         print()
         print(track)
->>>>>>> f638b0c5
 
 def show_artist_albums(id):
     albums = []
@@ -41,13 +37,8 @@
     print('Total albums:', len(albums))
     unique = set()  # skip duplicate albums
     for album in albums:
-<<<<<<< HEAD
-        name = album['name']
-        if name not in unique:
-=======
         name = album['name'].lower()
-        if not name in unique:  
->>>>>>> f638b0c5
+        if name not in unique:  
             print(name)
             unique.add(name)
             show_album_tracks(album)
