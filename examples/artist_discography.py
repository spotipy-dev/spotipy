--- conflicted
+++ resolved
@@ -20,11 +20,7 @@
 def get_artist(name):
     results = sp.search(q=f'artist:{name}', type='artist')
     items = results['artists']['items']
-<<<<<<< HEAD
-    return items[0] if len(items) > 0 else None
-=======
     return items[0] if items else None
->>>>>>> 2243e135
 
 
 def show_album_tracks(album):
