--- conflicted
+++ resolved
@@ -9,12 +9,8 @@
 def show_tracks(results):
     for i, item in enumerate(tracks['items']):
         track = item['track']
-<<<<<<< HEAD
-        print("   %d %32.32s %s" % (i, track['artists'][0]['name'],
+        print("   %d %32.32s %s" % (i, track['artists'][0]['name'], 
                                     track['name']))
-=======
-        print("   %d %32.32s %s" % (i, track['artists'][0]['name'], track['name']))
->>>>>>> f638b0c5
 
 
 if __name__ == '__main__':
@@ -22,11 +18,7 @@
         username = sys.argv[1]
     else:
         print("Whoops, need your username!")
-<<<<<<< HEAD
-        print("usage: python user_playlists.py [username]")
-=======
         print("usage: python user_playlists_contents.py [username]")
->>>>>>> f638b0c5
         sys.exit()
 
     token = util.prompt_for_user_token(username)
@@ -40,20 +32,12 @@
                 print()
                 print(playlist['name'])
                 print('  total tracks', playlist['tracks']['total'])
-<<<<<<< HEAD
-                results = sp.user_playlist(username, playlist['id'],
+                results = sp.user_playlist(username, playlist['id'], 
                                            fields="tracks,next")
-=======
-                results = sp.user_playlist(username, playlist['id'], fields="tracks,next")
->>>>>>> f638b0c5
                 tracks = results['tracks']
                 show_tracks(tracks)
                 while tracks['next']:
                     tracks = sp.next(tracks)
                     show_tracks(tracks)
     else:
-<<<<<<< HEAD
-        print("Can't get token for", username)
-=======
-        print("Can't get token for", username)
->>>>>>> f638b0c5
+        print("Can't get token for", username)