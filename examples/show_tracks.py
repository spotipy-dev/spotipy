--- conflicted
+++ resolved
@@ -15,14 +15,6 @@
     return parser.parse_args()
 
 
-<<<<<<< HEAD
-    auth_manager = SpotifyClientCredentials()
-    sp = spotipy.Spotify(auth_manager=auth_manager)
-    for start in range(0, len(tids), max_tracks_per_call):
-        results = sp.tracks(tids[start: start + max_tracks_per_call])
-        for track in results['tracks']:
-            print(track['name'] + ' - ' + track['artists'][0]['name'])
-=======
 def main():
     args = get_args()
     sp = spotipy.Spotify(auth_manager=SpotifyOAuth())
@@ -33,4 +25,3 @@
 
 if __name__ == '__main__':
     main()
->>>>>>> ca207e4f
