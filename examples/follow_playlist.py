# Follow a playlist

import argparse
import spotipy
from spotipy.oauth2 import SpotifyOAuth

scope = 'playlist-modify-public'
sp = spotipy.Spotify(auth_manager=SpotifyOAuth(scope=scope))

def get_args():
    parser = argparse.ArgumentParser(description='Follows a playlist based on playlist ID')
    # Default to Top 50 Global if no playlist is provided
    parser.add_argument('-p', '--playlist', help='Playlist ID', nargs='?', default='37i9dQZEVXbMDoHDwVN2tF')
    return parser.parse_args()


def main():
    args = get_args()
<<<<<<< HEAD
    # Uses Lofi Girl playlist
    playlist = args.playlist or '0vvXsWCC9xrXsKd4FyS8kM'
    spotipy.Spotify(auth_manager=SpotifyOAuth()).current_user_follow_playlist(playlist)

=======
    sp.current_user_follow_playlist(args.playlist)
>>>>>>> ca207e4f

if __name__ == '__main__':
    main()<|MERGE_RESOLUTION|>--- conflicted
+++ resolved
@@ -16,14 +16,9 @@
 
 def main():
     args = get_args()
-<<<<<<< HEAD
     # Uses Lofi Girl playlist
     playlist = args.playlist or '0vvXsWCC9xrXsKd4FyS8kM'
     spotipy.Spotify(auth_manager=SpotifyOAuth()).current_user_follow_playlist(playlist)
 
-=======
-    sp.current_user_follow_playlist(args.playlist)
->>>>>>> ca207e4f
-
 if __name__ == '__main__':
     main()