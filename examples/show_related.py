# shows related artists for the given seed artist

import sys

<<<<<<< HEAD
artist_name = sys.argv[1] if len(sys.argv) > 1 else 'weezer'
auth_manager = SpotifyClientCredentials()
sp = spotipy.Spotify(auth_manager=auth_manager)
result = sp.search(q=f'artist:{artist_name}', type='artist')
=======
import spotipy
from spotipy.oauth2 import SpotifyClientCredentials

if len(sys.argv) > 1:
    artist_name = sys.argv[1]
else:
    artist_name = 'weezer'

client_credentials_manager = SpotifyClientCredentials()
sp = spotipy.Spotify(client_credentials_manager=client_credentials_manager)
result = sp.search(q='artist:' + artist_name, type='artist')
>>>>>>> 84f8b0a6
try:
    name = result['artists']['items'][0]['name']
    uri = result['artists']['items'][0]['uri']

    related = sp.artist_related_artists(uri)
    print('Related artists for', name)
    for artist in related['artists']:
        print('  ', artist['name'])
except BaseException:
    print("usage show_related.py [artist-name]")<|MERGE_RESOLUTION|>--- conflicted
+++ resolved
@@ -2,24 +2,14 @@
 
 import sys
 
-<<<<<<< HEAD
+import spotipy
+from spotipy.oauth2 import SpotifyClientCredentials
+
 artist_name = sys.argv[1] if len(sys.argv) > 1 else 'weezer'
 auth_manager = SpotifyClientCredentials()
 sp = spotipy.Spotify(auth_manager=auth_manager)
 result = sp.search(q=f'artist:{artist_name}', type='artist')
-=======
-import spotipy
-from spotipy.oauth2 import SpotifyClientCredentials
 
-if len(sys.argv) > 1:
-    artist_name = sys.argv[1]
-else:
-    artist_name = 'weezer'
-
-client_credentials_manager = SpotifyClientCredentials()
-sp = spotipy.Spotify(client_credentials_manager=client_credentials_manager)
-result = sp.search(q='artist:' + artist_name, type='artist')
->>>>>>> 84f8b0a6
 try:
     name = result['artists']['items'][0]['name']
     uri = result['artists']['items'][0]['uri']
