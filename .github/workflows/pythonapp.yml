--- conflicted
+++ resolved
@@ -8,19 +8,11 @@
     runs-on: ubuntu-20.04
     strategy:
       matrix:
-<<<<<<< HEAD
-        python-version: ["3.6", "3.7", "3.8", "3.9", "3.10"]
-    steps:
-      - uses: actions/checkout@v2
-      - name: Set up Python ${{ matrix.python-version }}
-        uses: actions/setup-python@v1
-=======
         python-version: ["3.8", "3.9", "3.10", "3.11", "3.12"]
     steps:
       - uses: actions/checkout@v4
       - name: Set up Python ${{ matrix.python-version }}
         uses: actions/setup-python@v5
->>>>>>> 3c758862
         with:
           python-version: ${{ matrix.python-version }}
       - name: Install dependencies
