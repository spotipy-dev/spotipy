--- conflicted
+++ resolved
@@ -28,11 +28,7 @@
 ## Step 1. Creating a Spotify Account
 Spotipy relies on the Spotify API. In order to use the Spotify API, you'll need to create a Spotify developer account.
 
-<<<<<<< HEAD
-A. Visit the [Spotify developer portal](https://developer.spotify.com/dashboard/). If you already have a Spotify account, click "Log in" and enter your username and password. If you don't already have a Spotify account, click "Sign up" and follow the steps to create an account. After you've signed in or signed up, begin by clicking Documentation at the top of your screen and then click “Web API”. Finally, click the link in “Log into the dashboard using your Spotify account” to go to Spotify’s Developer Dashboard.
-=======
 A. Visit the [Spotify developer portal](https://developer.spotify.com/dashboard/). If you already have a Spotify account, click "Log in" and enter your username and password. Otherwise, click "Sign up" and follow the steps to create an account. After you've signed in or signed up, begin by clicking on your profile name at the top right of your screen and then click “Dashboard” to go to Spotify’s Developer Dashboard.
->>>>>>> 61a13f58
 
 B. Check the box "Accept the Spotify Developer Terms of Service" and then click "Accept the terms". On the next page, verify your email address if you haven't already. Click the "Create an App" button. Enter any name and description you'd like for your new app. Next, add "http://localhost:1234" (or any other port number of your choosing) to the "Redirect URI" secction. Check the box "I understand and agree with Spotify's Developer Terms of Service and Design Guidelines" and then click the "Save" button.
 
@@ -44,11 +40,7 @@
 
 B. In your new folder, create a Python file named main.py. You can create the file directly from Terminal using a built in text editor like Vim, which comes preinstalled on Linux operating systems. To create the file with Vim, ensure that you are in your new directory, then run: vim main.py
 
-<<<<<<< HEAD
-B. In your new folder, create a Python file named main.py. You can create the file directly from Terminal using a built in text editor like Vim, which comes preinstalled on Linux operating systems. To create the file with Vim, ensure that you are in your new directory, then run: vim main.py
-=======
 C. In that folder, create a Python file named main.py. You can create the file directly from Terminal using a built in text editor like Vim, which comes preinstalled on Linux operating systems. To create the file with Vim, ensure that you are in your new directory, then run: vim main.py
->>>>>>> 61a13f58
 
 D. Paste the following code into your main.py file:
 ```
