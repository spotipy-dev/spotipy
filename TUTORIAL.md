--- conflicted
+++ resolved
@@ -35,13 +35,9 @@
 
 B. Click the "Create an App" button. Enter any name and description you'd like for your new app. Add "http://localhost:1234" (or any other port number of your choosing) as your "Redirect URI". Accept the terms of service and click "Create."
 
-<<<<<<< HEAD
 C. In your new app's Overview screen, click the "Settings" button and then under the "Basic Information" tab click "View client secret", then copy both your Client Secret and your Client ID somewhere on your computer. You'll need to access them later.
-=======
-C. In your new app's Overview screen, click the "Edit Settings" button and scroll down to "Redirect URIs." Add "http://localhost:1234" (or any other port number of your choosing). Hit the "Save" button at the bottom of the Settings panel to return to you App Overview screen.
 
 D. Underneath your app name and description on the left-hand side, you'll see a "Show Client Secret" link. Click that link to reveal your Client Secret, then copy both your Client Secret and your Client ID somewhere on your computer. You'll need to access them later.
->>>>>>> 22e3b740
 
 ## Step 2. Installation and Setup
 
@@ -49,11 +45,7 @@
 
 B. Install the Spotipy library. You can do this by using this command in the terminal: ```pip install spotipy```
 
-<<<<<<< HEAD
 C. In that folder, create a Python file named main.py. You can create the file directly from Terminal using a built in text editor like Vim, which comes preinstalled on Linux operating systems. To create the file with Vim, ensure that you are in your new directory, then run: vim main.py
-=======
-B. In that folder, create a Python file named main.py. You can create the file directly from Terminal using a built-in text editor like Vim, which comes preinstalled on Linux operating systems. To create the file with Vim, ensure that you are in your new directory, then run: vim main.py
->>>>>>> 22e3b740
 
 D. Paste the following code into your main.py file:
 ```
