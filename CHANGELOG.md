--- conflicted
+++ resolved
@@ -10,14 +10,11 @@
 
 ### Added
 - Added unit tests for queue functions
-<<<<<<< HEAD
-- Added rate/request limit to FAQ
-=======
 - Added detailed function docstrings to 'util.py', including descriptions and special sections that lists arguments, returns, and raises.
 - Updated order of instructions for Python and pip package manager installation in TUTORIAL.md
 - Updated TUTORIAL.md instructions to match current layout of Spotify Developer Dashboard
 - Added test_artist_id, test_artist_url, and test_artists_mixed_ids to non_user_endpoints test.py
->>>>>>> ef282e24
+- Added rate/request limit to FAQ
 
 ### Fixed
 - Audiobook integration tests
