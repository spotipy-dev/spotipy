--- conflicted
+++ resolved
@@ -10,14 +10,11 @@
 
 ### Added
 - Added unit tests for queue functions
-<<<<<<< HEAD
-- Added custom `urllib3.Retry` class for printing a warning when a rate/request limit is reached.
-=======
 - Added detailed function docstrings to 'util.py', including descriptions and special sections that lists arguments, returns, and raises.
 - Updated order of instructions for Python and pip package manager installation in TUTORIAL.md
 - Updated TUTORIAL.md instructions to match current layout of Spotify Developer Dashboard
 - Added test_artist_id, test_artist_url, and test_artists_mixed_ids to non_user_endpoints test.py
->>>>>>> ef282e24
+- Added custom `urllib3.Retry` class for printing a warning when a rate/request limit is reached.
 
 ### Fixed
 - Audiobook integration tests
