--- conflicted
+++ resolved
@@ -29,18 +29,12 @@
 - The docs for the `auth` parameter of `Spotify.init` use the term "access token" instead of "authorization token"
 - Changed docs for `search` to mention that you can provide multiple types to search for
 - The query parameters of requests are now logged
-<<<<<<< HEAD
-=======
 - Deprecate specifing `cache_path` or `username` directly to `SpotifyOAuth`, `SpotifyPKCE`, and `SpotifyImplicitGrant` constructors, instead directing users to use the `CacheFileHandler` cache handler
 - Removed requirement for examples/app.py to specify port multiple times (only SPOTIPY_REDIRECT_URI needs to contain the port)
->>>>>>> cb5c6188
 
 ### Added
 
 - Added log messages for when the access and refresh tokens are retrieved and when they are refreshed
-<<<<<<< HEAD
-- Support `market` optional parameter in `track`  
-=======
 - Support `market` optional parameter in `track`
 - Added CacheHandler abstraction to allow users to cache tokens in any way they see fit
 
@@ -48,7 +42,6 @@
 
 - Fixed Spotify.user_playlist_reorder_tracks calling Spotify.playlist_reorder_tracks with an incorrect parameter order
 - Fixed deprecated Urllib3 `Retry(method_whitelist=...)` in favor of `Retry(allowed_methods=...)`
->>>>>>> cb5c6188
 
 ## [2.16.1] - 2020-10-24
 
