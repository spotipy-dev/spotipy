--- conflicted
+++ resolved
@@ -10,11 +10,8 @@
 ### Added
 
 * Added `MemoryCacheHandler`, a cache handler that simply stores the token info in memory as an instance attribute of this class.
-<<<<<<< HEAD
 * If a network request returns an error status code but the response body cannot be decoded into JSON, then fall back on decoding the body into a string.
-=======
 * Added `DjangoSessionCacheHandler`, a cache handler that stores the token in the session framework provided by Django. Web apps using spotipy with Django can directly use this for cache handling.
->>>>>>> d0fc4425
 
 ### Fixed
 
