--- conflicted
+++ resolved
@@ -13,13 +13,10 @@
 - Added integration tests for audiobook endpoints.
 - Removed `python 2.7` from GitHub Actions CI workflow. Python v2.7 reached end of life support and is no longer supported by Ubuntu 20.04.
 - Removed `python 3.6` from GitHub Actions CI workflow. Ubuntu 20.04 is not available in GitHub Actions for `python 3.6`.
-<<<<<<< HEAD
-- Added `update` field to `current_user_follow_playlist`.
-=======
 - Added extra installation step to TUTORIAL.md for required installation packages.
 - Added Troubleshooting Tips section to TUTORIAL.md to address common installation issues.
 - Added link to Spotipy Tutorial for Beginners under Getting Started.
->>>>>>> a810edf5
+- Added `update` field to `current_user_follow_playlist`.
 
 ### Changed
 - Changes the YouTube video link for authentication tutorial (the old video was in low definition, the new one is in high definition)
