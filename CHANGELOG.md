--- conflicted
+++ resolved
@@ -7,10 +7,6 @@
 
 ## Unreleased
 
-<<<<<<< HEAD
-### Fixed
-- Corrected various grammar errors and typos in the documentation.
-=======
 ### Added
 - Added `MemcacheCacheHandler`, a cache handler that stores the token info using pymemcache.
 - Added support for audiobook endpoints: get_audiobook, get_audiobooks, and get_audiobook_chapters.
@@ -20,7 +16,6 @@
 - Added extra installation step to TUTORIAL.md for required installation packages.
 - Added Troubleshooting Tips section to TUTORIAL.md to address common installation issues.
 - Added link to Spotipy Tutorial for Beginners under Getting Started.
->>>>>>> 126da62d
 
 ### Changed
 - Changes the YouTube video link for authentication tutorial (the old video was in low definition, the new one is in high definition)
@@ -32,16 +27,12 @@
 - Replaced `artist_albums(album_type=...)` with `artist_albums(include_groups=...)` due to an API change.
 - Restructured the tutorial in `index.rst` to improve logical flow and made some minor edits.
 - Updated _regex_spotify_url to ignore `/intl-<countrycode>` in Spotify links
+- Drop support for EOL Python 3.7.
 
 ### Fixed
 - Fixed unused description parameter in playlist creation example
 - Readthedocs
-
-### Changed
-- Drop support for EOL Python 3.7.
-
-
-### Fixed
+- Corrected various grammar errors and typos in the documentation.
 - Seperated the test_current_user_save_and_usave_tracks unit test into test_current_user_save_tracks and test_current_user_unsave_tracks in the user endpoint test suite to improve unit test clarity and effectiveness for their respective user endpoints methods (current_user_saved_tracks_add, current_user_saved_tracks).
 
 ## [2.23.0] - 2023-04-07
