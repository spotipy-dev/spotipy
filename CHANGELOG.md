# Changelog

All notable changes to this project will be documented in this file.

The format is based on [Keep a Changelog](https://keepachangelog.com/en/1.0.0/),
and this project adheres to [Semantic Versioning](https://semver.org/spec/v2.0.0.html).

## Unreleased [3.0.0-alpha]

While this is unreleased, please only add v3 features here.
Rebasing master onto v3 doesn't require a changelog update.

### Added

- `Scope` - An enum which contains all of the authorization scopes (see [here](https://github.com/plamere/spotipy/issues/652#issuecomment-797461311)).

### Changed

- Made `CacheHandler` an abstract base class
- Modified the return structure of the `audio_features` function (wrapping the [Get Audio Features for Several Tracks](https://developer.spotify.com/documentation/web-api/reference/#endpoint-get-several-audio-features) API) to conform to the return structure of the similar methods listed below. The functions wrapping these APIs do not unwrap the single key JSON response, and this is currently the only function that does this.
  - [Get Several Tracks](https://developer.spotify.com/documentation/web-api/reference/#endpoint-get-several-tracks)
  - [Get Multiple Artists](https://developer.spotify.com/documentation/web-api/reference/#endpoint-get-multiple-artists)
  - [Get Multiple Albums](https://developer.spotify.com/documentation/web-api/reference/#endpoint-get-multiple-albums)
- Renamed the `auth` parameter of `Spotify.__init__` to `access_token` for better clarity.
- Removed the `client_credentials_manager` and `oauth_manager` parameters because they are redundant.
- Replaced the `set_auth` and `auth_manager` properties with standard attributes.
- Replaced string concatenations and `str.format()` with f-strings

### Removed

- Removed the following deprecated methods from `Spotify`:
  - `playlist_tracks`
  - `user_playlist`
  - `user_playlist_tracks`
  - `user_playlist_change_details`
  - `user_playlist_unfollow`
  - `user_playlist_add_tracks`
  - `user_playlist_replace_tracks`
  - `user_playlist_reorder_tracks`
  - `user_playlist_remove_all_occurrences_of_tracks`
  - `user_playlist_remove_specific_occurrences_of_tracks`
  - `user_playlist_follow_playlist`
  - `user_playlist_is_following`

- Removed the deprecated `as_dict` parameter from the `get_access_token` method of `SpotifyOAuth` and `SpotifyPKCE`.
- Removed the deprecated `get_cached_token` and `_save_token_info` methods of `SpotifyOAuth` and `SpotifyPKCE`.
- Removed `SpotifyImplicitGrant`.
- Removed `prompt_for_user_token`.

## Unreleased [2.x.x]

### Added

- Added examples for audiobooks, shows and episodes methods to examples directory
- Use newer string formatters (https://pyformat.info)

### Fixed

<<<<<<< HEAD
-   Incorrect category_id input for test_category
-   Assertion value for test_categories_limit_low and test_categories_limit_high
-   Pin Github Actions Runner to Ubuntu 20 for Py27
-   Fixed potential error where `found` variable in `test_artist_related_artists` is undefined if for loop never evaluates to true
-   Fixed false positive test `test_new_releases` which looks up the wrong property of the JSON response object and always evaluates to true
-   Fixed playlist_add_items() to accept only URIs and URLs and not IDs, since 'track' and 'episode' cannot be inferred from ID only
=======
- Fixed scripts in examples directory that didn't run correctly
- Updated documentation for `Client.current_user_top_artists` to indicate maximum number of artists limit

### Removed

## [2.25.0] - 2025-03-01

### Added

- Added unit tests for queue functions
- Added detailed function docstrings to 'util.py', including descriptions and special sections that lists arguments, returns, and raises.
- Updated order of instructions for Python and pip package manager installation in TUTORIAL.md
- Updated TUTORIAL.md instructions to match current layout of Spotify Developer Dashboard
- Added test_artist_id, test_artist_url, and test_artists_mixed_ids to non_user_endpoints test.py
- Added rate/request limit to FAQ
- Added custom `urllib3.Retry` class for printing a warning when a rate/request limit is reached.
- Added `personalized_playlist.py`, `track_recommendations.py`, and `audio_features_analysis.py` to `/examples`.
- Discord badge in README
- Added `SpotifyBaseException` and moved all exceptions to `exceptions.py`
- Marked the following methods as deprecated:
  - artist_related_artists
  - recommendations
  - audio_features
  - audio_analysis
  - featured_playlists
  - category_playlists
- Added FAQ entry for inaccessible playlists
- Type annotations to `spotipy.cache_handler`

### Changed

- Split test and lint workflows

### Fixed

- Audiobook integration tests
- Edited docstrings for certain functions in client.py for functions that are no longer in use and have been replaced.
- `current_user_unfollow_playlist()` now supports playlist IDs, URLs, and URIs rather than previously where it only supported playlist IDs.

### Removed

- `mock` no longer listed as a test dependency. Only built-in `unittest.mock` is actually used.

## [2.24.0] - 2024-05-30

### Added

- Added `MemcacheCacheHandler`, a cache handler that stores the token info using pymemcache.
- Added support for audiobook endpoints: `get_audiobook`, `get_audiobooks`, and `get_audiobook_chapters`.
- Added integration tests for audiobook endpoints.
- Added `update` field to `current_user_follow_playlist`.

### Changed

- Fixed error obfuscation when Spotify class is being inherited and an error is raised in the Child's `__init__`
- Replaced `artist_albums(album_type=...)` with `artist_albums(include_groups=...)` due to an API change.
- Updated `_regex_spotify_url` to ignore `/intl-<countrycode>` in Spotify links
- Improved README, docs and examples

### Fixed

- Readthedocs build
- Split `test_current_user_save_and_usave_tracks` unit test

### Removed

- Drop support for EOL Python 3.7

## [2.23.0] - 2023-04-07

### Added

- Added optional `encoder_cls` argument to `CacheFileHandler`, which overwrite default encoder for token before writing to disk
- Integration tests for searching multiple types in multiple markets (non-user endpoints)
- Publish to PyPI action

### Fixed

- Fixed the regex for matching playlist URIs with the format spotify:user:USERNAME:playlist:PLAYLISTID.
- `search_markets` now factors the counts of all types in the `total`  rather than just the first type ([#534](https://github.com/spotipy-dev/spotipy/issues/534))

## [2.22.1] - 2023-01-23

### Added

- Add alternative module installation instruction to README
- Added Comment to README - Getting Started for user to add URI to app in Spotify Developer Dashboard.
- Added playlist_add_tracks.py to example folder

### Changed

- Modified docstring for playlist_add_items() to accept "only URIs or URLs",
  with intended deprecation for IDs in v3

### Fixed

- Path traversal vulnerability that may lead to type confusion in URI handling code
- Update contributing.md

## [2.22.0] - 2022-12-10

### Added

- Integration tests via GHA (non-user endpoints)
- Unit tests for new releases, passing limit parameter with minimum and maximum values of 1 and 50
- Unit tests for categories, omitting country code to test global releases
- Added `CODE_OF_CONDUCT.md`

### Fixed

- Incorrect `category_id` input for test_category
- Assertion value for `test_categories_limit_low` and `test_categories_limit_high`
- Pin GitHub Actions Runner to Ubuntu 20 for Py27
- Fixed potential error where `found` variable in `test_artist_related_artists` is undefined if for loop never evaluates to true
- Fixed false positive test `test_new_releases` which looks up the wrong property of the JSON response object and always evaluates to true
>>>>>>> 71fe07a5

## [2.21.0] - 2022-09-26

### Added

- Added `market` parameter to `album` and `albums` to address ([#753](https://github.com/plamere/spotipy/issues/753)
- Added `show_featured_artists.py` to `/examples`.
- Expanded contribution and license sections of the documentation.
- Added `FlaskSessionCacheHandler`, a cache handler that stores the token info in a flask session.
- Added Python 3.10 in GitHub Actions

### Fixed

- Updated the documentation to specify ISO-639-1 language codes.
- Fix `AttributeError` for `text` attribute of the `Response` object
- Require redis v3 if python2.7 (fixes readthedocs)

## [2.20.0] - 2022-06-18

### Added

- Added `RedisCacheHandler`, a cache handler that stores the token info in Redis.
- Changed URI handling in `client.Spotify._get_id()` to remove queries if provided by error.
- Added a new parameter to `RedisCacheHandler` to allow custom keys (instead of the default `token_info` key)
- Simplify check for existing token in `RedisCacheHandler`

### Changed

- Removed Python 3.5 and added Python 3.9 in GitHub Action

## [2.19.0] - 2021-08-12

### Added

- Added `MemoryCacheHandler`, a cache handler that simply stores the token info in memory as an instance attribute of this class.
- If a network request returns an error status code but the response body cannot be decoded into JSON, then fall back on decoding the body into a string.
- Added `DjangoSessionCacheHandler`, a cache handler that stores the token in the session framework provided by Django. Web apps using spotipy with Django can directly use this for cache handling.

### Fixed

- Fixed a bug in `CacheFileHandler.__init__`: The documentation says that the username will be retrieved from the environment, but it wasn't.
- Fixed a bug in the initializers for the auth managers that produced a spurious warning message if you provide a cache handler, and you set a value for the "SPOTIPY_CLIENT_USERNAME" environment variable.
- Use generated MIT license and fix license type in `pip show`

## [2.18.0] - 2021-04-13

### Added

- Enabled using both short and long IDs for playlist_change_details
- Added a cache handler to `SpotifyClientCredentials`
- Added the following endpoints
  - `Spotify.current_user_saved_episodes`
  - `Spotify.current_user_saved_episodes_add`
  - `Spotify.current_user_saved_episodes_delete`
  - `Spotify.current_user_saved_episodes_contains`
  - `Spotify.available_markets`

### Changed

- Add support for a list of scopes rather than just a comma separated string of scopes

### Fixed

- Fixed the bugs in `SpotifyOAuth.refresh_access_token` and `SpotifyPKCE.refresh_access_token` which raised the incorrect exception upon receiving an error response from the server. This addresses #645.
- Fixed a bug in `RequestHandler.do_GET` in which the non-existent `state` attribute of `SpotifyOauthError` is accessed. This bug occurs when the user clicks "cancel" in the permissions dialog that opens in the browser.
- Cleaned up the documentation for `SpotifyClientCredentials.__init__`, `SpotifyOAuth.__init__`, and `SpotifyPKCE.__init__`.

## [2.17.1] - 2021-02-28

### Fixed

- `allowed_methods` requires urllib3>=1.26.0

## [2.17.0] - 2021-02-28

### Changed

- moved os.remove(session_cache_path()) inside try block to avoid TypeError on app.py example file
- A warning will no longer be emitted when the cache file does not exist at the specified path
- The docs for the `auth` parameter of `Spotify.init` use the term "access token" instead of "authorization token"
- Changed docs for `search` to mention that you can provide multiple types to search for
- The query parameters of requests are now logged
- Deprecate specifying `cache_path` or `username` directly to `SpotifyOAuth`, `SpotifyPKCE`, and `SpotifyImplicitGrant` constructors, instead directing users to use the `CacheFileHandler` cache handler
- Removed requirement for examples/app.py to specify port multiple times (only SPOTIPY_REDIRECT_URI needs to contain the port)

### Added

- Added log messages for when the access and refresh tokens are retrieved and when they are refreshed
- Support `market` optional parameter in `track`
- Added CacheHandler abstraction to allow users to cache tokens in any way they see fit

### Fixed

- Fixed Spotify.user_playlist_reorder_tracks calling Spotify.playlist_reorder_tracks with an incorrect parameter order
- Fixed deprecated Urllib3 `Retry(method_whitelist=...)` in favor of `Retry(allowed_methods=...)`

## [2.16.1] - 2020-10-24

### Fixed

- playlist_tracks example code no longer prints extra characters on final loop iteration
- SpotifyException now thrown when a request fails & has no response ([#571](https://github.com/plamere/spotipy/issues/571), [#581](https://github.com/plamere/spotipy/issues/581))
- Added scope, `playlist-read-private`, to examples that access user playlists using the spotipy api: current_user_playlists() ([#591](https://github.com/plamere/spotipy/issues/591))
- Enable retries for POST, DELETE, PUT ([#577](https://github.com/plamere/spotipy/issues/577))

### Changed

- both inline and starting import lists are sorted using `isort` module
- changed Max Retries exception code from 599 to 429

## [2.16.0] - 2020-09-16

### Added

- `open_browser` can be passed to the constructors of `SpotifyOAuth` and `SpotifyPKCE` to make it easier to authorize in browserless environments

## [2.15.0] - 2020-09-08

### Added

- `SpotifyPKCE.parse_auth_response_url`, mirroring that method in
    `SpotifyOAuth`

### Changed

- Specifying a cache_path or username is now optional

### Fixed

- Using `SpotifyPKCE.get_authorization_url` will now generate a code
    challenge if needed

## [2.14.0] - 2020-08-29

### Added

- (experimental) Support to search multiple/all markets at once.
- Support to test whether the current user is following certain
    users or artists
- Proper replacements for all deprecated playlist endpoints
    (See <https://developer.spotify.com/community/news/2018/06/12/changes-to-playlist-uris/> and below)
- Allow for OAuth 2.0 authorization by instructing the user to open the URL in a browser instead of opening the browser.
- Reason for 403 error in SpotifyException
- Support for the PKCE Auth Flow
- Support to advertise different language to Spotify
- Added 'collaborative' parameter to user_playlist_create method.
- Enforce CHANGELOG update on PR
- Adds `additional_types` parameter to retrieve currently playing podcast episode
- Support to get info about a single category

### Deprecated

- `user_playlist_change_details` in favor of `playlist_change_details`
- `user_playlist_unfollow` in favor of `current_user_unfollow_playlist`
- `user_playlist_add_tracks` in favor of `playlist_add_items`
- `user_playlist_replace_tracks` in favor of `playlist_replace_items`
- `user_playlist_reorder_tracks` in favor of `playlist_reorder_items`
- `user_playlist_remove_all_occurrences_of_tracks` in favor of
    `playlist_remove_all_occurrences_of_items`
- `user_playlist_remove_specific_occurrences_of_tracks` in favor of
    `playlist_remove_specific_occurrences_of_items`
- `user_playlist_follow_playlist` in favor of
    `current_user_follow_playlist`
- `user_playlist_is_following` in favor of `playlist_is_following`
- `playlist_tracks` in favor of `playlist_items`

### Fixed

- fixed issue where episode URIs were being converted to track URIs in playlist calls

## [2.13.0] - 2020-06-25

### Added

- Added `SpotifyImplicitGrant` as an auth manager option. It provides
    user authentication without a client secret but sacrifices the ability
    to refresh the token without user input. (However, read the class
    docstring for security advisory.)
- Added built-in verification of the `state` query parameter
- Added two new attributes: error and error_description to `SpotifyOauthError` exception class to show
    authorization/authentication web api errors details.
- Added `SpotifyStateError` subclass of `SpotifyOauthError`
- Allow extending `SpotifyClientCredentials` and `SpotifyOAuth`
- Added the market parameter to `album_tracks`

### Deprecated

- Deprecated `util.prompt_for_user_token` in favor of `spotipy.Spotify(auth_manager=SpotifyOAuth())`

## [2.12.0] - 2020-04-26

### Added

- Added a method to update the auth token.

### Fixed

- Logging regression due to the addition of `logging.basicConfig()` which was unneeded.

## [2.11.2] - 2020-04-19

### Changed

- Updated the documentation to give more details on the authorization process and reflect
    2020 Spotify Application jargon and practices.

- The local webserver is only started for localhost redirect_uri which specify a port,
    i.e. it is started for `http://localhost:8080` or `http://127.0.0.1:8080`, not for `http://localhost`.

### Fixed

- Issue where using `http://localhost` as redirect_uri would cause the authorization process to hang.

## [2.11.1] - 2020-04-11

### Fixed

- Fixed miscellaneous issues with parsing of callback URL

## [2.11.0] - 2020-04-11

### Added

- Support for shows/podcasts and episodes
- Added CONTRIBUTING.md

### Changed

- Client retry logic has changed as it now uses urllib3's `Retry` in conjunction with requests `Session`
- The session is customizable as it allows for:
  - status_forcelist
  - retries
  - status_retries
  - backoff_factor
- Spin up a local webserver to autofill authentication URL
- Use session in SpotifyAuthBase
- Logging used instead of print statements

### Fixed

- Close session when Spotipy object is unloaded
- Propagate refresh token error

## [2.10.0] - 2020-03-18

### Added

- Support for `add_to_queue`
  - **Parameters:**
    - track uri, id, or url
    - device id. If None, then the active device is used.
- Add CHANGELOG and LICENSE to released package

## [2.9.0] - 2020-02-15

### Added

- Support `position_ms` optional parameter in `start_playback`
- Add `requests_timeout` parameter to authentication methods
- Make cache optional in `get_access_token`

## [2.8.0] - 2020-02-12

### Added

- Support for `playlist_cover_image`
- Support `after` and `before` parameter in `current_user_recently_played`
- CI for unit tests
- Automatic `token` refresh
- `auth_manager` and `oauth_manager` optional parameters added to `Spotify`'s init.
- Optional `username` parameter to be passed to `SpotifyOAuth`, to infer a `cache_path` automatically
- Optional `as_dict` parameter to control `SpotifyOAuth`'s `get_access_token` output type. However, this is going to be deprecated in the future, and the method will always return a token string
- Optional `show_dialog` parameter to be passed to `SpotifyOAuth`

### Changed

- Both `SpotifyClientCredentials` and `SpotifyOAuth` inherit from a common `SpotifyAuthBase` which handles common parameters and logics.

## [2.7.1] - 2020-01-20

### Changed

- PyPi release mistake without pulling last merge first

## [2.7.0] - 2020-01-20

### Added

- Support for `playlist_tracks`
- Support for `playlist_upload_cover_image`

### Changed

- `user_playlist_tracks` doesn't require a user anymore (accepts `None`)

### Deprecated

- Deprecated `user_playlist` and `user_playlist_tracks`

## [2.6.3] - 2020-01-16

### Fixed

- Fixed broken doc in 2.6.2

## [2.6.2] - 2020-01-16

### Fixed

- Fixed broken examples in README, examples and doc

### Changed

- Allow session keepalive
- Bump requests to 2.20.0

## [2.6.1] - 2020-01-13

### Fixed

- Fixed inconsistent behaviour with some API methods when
    a full HTTP URL is passed.
- Fixed invalid calls to logging warn method

### Removed

- `mock` no longer needed for install. Only used in `tox`.

## [2.6.0] - 2020-01-12

### Added

- Support for `playlist` to get a playlist without specifying a user
- Support for `current_user_saved_albums_delete`
- Support for `current_user_saved_albums_contains`
- Support for `user_unfollow_artists`
- Support for `user_unfollow_users`
- Lint with flake8 using GitHub action

### Changed

- Fix typos in doc
- Start following [SemVer](https://semver.org) properly

### Changed

- Made instructions in the CONTRIBUTING.md file more clear such that it is easier to onboard and there are no conflicts with TUTORIAL.md

## [2.5.0] - 2020-01-11

Added follow and player endpoints

## [2.4.4] - 2017-01-04

Python 3 fix

## [2.4.3] - 2017-01-02

Fixed proxy issue in standard auth flow

## [2.4.2] - 2017-01-02

Support getting audio features for a single track

## [2.4.1] - 2017-01-02

Incorporated proxy support

## [2.4.0] - 2016-12-31

Incorporated a number of PRs

## [2.3.8] - 2016-03-31

Added recs, audio features, user top lists

## [2.3.7] - 2015-08-10

Added current_user_followed_artists

## [2.3.6] - 2015-06-03

Support for offset/limit with album_tracks API

## [2.3.5] - 2015-04-28

Fixed bug in auto retry logic

## [2.3.3] - 2015-04-01

Added client credential flow

## [2.3.2] - 2015-03-31

Added auto retry logic

## [2.3.0] - 2015-01-05

Added session support added by akx.

## [2.2.0] - 2014-11-15

Added support for user_playlist_tracks

## [2.1.0] - 2014-10-25

Added support for new_releases and featured_playlists

## [2.0.2] - 2014-08-25

Moved to spotipy at pypi

## [1.2.0] - 2014-08-22

Upgraded APIs and docs to make it be a real library

## [1.310.0] - 2014-08-20

Added playlist replace and remove methods. Added auth tests. Improved API docs

## [1.301.0] - 2014-08-19

Upgraded version number to take precedence over previously botched release (sigh)

## [1.50.0] - 2014-08-14

Refactored util out of examples and into the main package

## [1.49.0] - 2014-07-23

Support for "Your Music" tracks (add, delete, get), with examples

## [1.45.0] - 2014-07-07

Support for related artists' endpoint. Don't use cache auth codes when scope changes

## [1.44.0] - 2014-07-03

Added show tracks.py example

## [1.43.0] - 2014-06-27

Fixed JSON handling issue

## [1.42.0] - 2014-06-19

Removed dependency on simplejson

## [1.40.0] - 2014-06-12

Initial public release.

## [1.4.2] - 2014-06-21

Added support for retrieving starred playlists

## [1.1.0] - 2014-06-17

Updates to match released API

## [1.1.0] - 2014-05-18

Repackaged for saner imports

## [1.0.0] - 2017-04-05

Initial release<|MERGE_RESOLUTION|>--- conflicted
+++ resolved
@@ -25,6 +25,10 @@
 - Removed the `client_credentials_manager` and `oauth_manager` parameters because they are redundant.
 - Replaced the `set_auth` and `auth_manager` properties with standard attributes.
 - Replaced string concatenations and `str.format()` with f-strings
+
+### Fixed
+
+- Fixed playlist_add_items() to accept only URIs and URLs and not IDs, since 'track' and 'episode' cannot be inferred from ID only
 
 ### Removed
 
@@ -52,18 +56,10 @@
 ### Added
 
 - Added examples for audiobooks, shows and episodes methods to examples directory
-- Use newer string formatters (https://pyformat.info)
-
-### Fixed
-
-<<<<<<< HEAD
--   Incorrect category_id input for test_category
--   Assertion value for test_categories_limit_low and test_categories_limit_high
--   Pin Github Actions Runner to Ubuntu 20 for Py27
--   Fixed potential error where `found` variable in `test_artist_related_artists` is undefined if for loop never evaluates to true
--   Fixed false positive test `test_new_releases` which looks up the wrong property of the JSON response object and always evaluates to true
--   Fixed playlist_add_items() to accept only URIs and URLs and not IDs, since 'track' and 'episode' cannot be inferred from ID only
-=======
+- Use newer string formatters (<https://pyformat.info>)
+
+### Fixed
+
 - Fixed scripts in examples directory that didn't run correctly
 - Updated documentation for `Client.current_user_top_artists` to indicate maximum number of artists limit
 
@@ -179,7 +175,6 @@
 - Pin GitHub Actions Runner to Ubuntu 20 for Py27
 - Fixed potential error where `found` variable in `test_artist_related_artists` is undefined if for loop never evaluates to true
 - Fixed false positive test `test_new_releases` which looks up the wrong property of the JSON response object and always evaluates to true
->>>>>>> 71fe07a5
 
 ## [2.21.0] - 2022-09-26
 
