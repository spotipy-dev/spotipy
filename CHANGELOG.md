# Changelog

All notable changes to this project will be documented in this file.

The format is based on [Keep a Changelog](https://keepachangelog.com/en/1.0.0/),
and this project adheres to [Semantic Versioning](https://semver.org/spec/v2.0.0.html).

## Unreleased
Add your changes below.

### Added
- Added examples for audiobooks, shows and episodes methods to examples directory

### Fixed
- Fixed scripts in examples directory that didn't run correctly
- Updated documentation for `Client.current_user_top_artists` to indicate maximum number of artists limit

### Removed

## [2.25.0] - 2025-03-01

### Added
- Added unit tests for queue functions
- Added detailed function docstrings to 'util.py', including descriptions and special sections that lists arguments, returns, and raises.
- Updated order of instructions for Python and pip package manager installation in TUTORIAL.md
- Updated TUTORIAL.md instructions to match current layout of Spotify Developer Dashboard
- Added test_artist_id, test_artist_url, and test_artists_mixed_ids to non_user_endpoints test.py
- Added rate/request limit to FAQ
- Added custom `urllib3.Retry` class for printing a warning when a rate/request limit is reached.
- Added `personalized_playlist.py`, `track_recommendations.py`, and `audio_features_analysis.py` to `/examples`.
- Discord badge in README
- Added `SpotifyBaseException` and moved all exceptions to `exceptions.py`
<<<<<<< HEAD
- Use newer string formatters (https://pyformat.info)
=======
- Marked the following methods as deprecated:
  - artist_related_artists
  - recommendations
  - audio_features
  - audio_analysis
  - featured_playlists
  - category_playlists
- Added FAQ entry for inaccessible playlists
>>>>>>> ca207e4f

### Fixed
- Audiobook integration tests
- Edited docstrings for certain functions in client.py for functions that are no longer in use and have been replaced.
- `current_user_unfollow_playlist()` now supports playlist IDs, URLs, and URIs rather than previously where it only supported playlist IDs.

### Removed
- `mock` no longer listed as a test dependency. Only built-in `unittest.mock` is actually used.

## [2.24.0] - 2024-05-30

### Added
- Added `MemcacheCacheHandler`, a cache handler that stores the token info using pymemcache.
- Added support for audiobook endpoints: `get_audiobook`, `get_audiobooks`, and `get_audiobook_chapters`.
- Added integration tests for audiobook endpoints.
- Added `update` field to `current_user_follow_playlist`.

### Changed
- Fixed error obfuscation when Spotify class is being inherited and an error is raised in the Child's `__init__`
- Replaced `artist_albums(album_type=...)` with `artist_albums(include_groups=...)` due to an API change.
- Updated `_regex_spotify_url` to ignore `/intl-<countrycode>` in Spotify links
- Improved README, docs and examples

### Fixed
- Readthedocs build
- Split `test_current_user_save_and_usave_tracks` unit test

### Removed
- Drop support for EOL Python 3.7

## [2.23.0] - 2023-04-07

### Added
- Added optional `encoder_cls` argument to `CacheFileHandler`, which overwrite default encoder for token before writing to disk
- Integration tests for searching multiple types in multiple markets (non-user endpoints)
- Publish to PyPI action

### Fixed
- Fixed the regex for matching playlist URIs with the format spotify:user:USERNAME:playlist:PLAYLISTID.
- `search_markets` now factors the counts of all types in the `total`  rather than just the first type ([#534](https://github.com/spotipy-dev/spotipy/issues/534))

## [2.22.1] - 2023-01-23

### Added

- Add alternative module installation instruction to README
- Added Comment to README - Getting Started for user to add URI to app in Spotify Developer Dashboard. 
- Added playlist_add_tracks.py to example folder

### Changed

- Modified docstring for playlist_add_items() to accept "only URIs or URLs",
  with intended deprecation for IDs in v3

### Fixed

- Path traversal vulnerability that may lead to type confusion in URI handling code
- Update contributing.md

## [2.22.0] - 2022-12-10

### Added

- Integration tests via GHA (non-user endpoints)
- Unit tests for new releases, passing limit parameter with minimum and maximum values of 1 and 50
- Unit tests for categories, omitting country code to test global releases
- Added `CODE_OF_CONDUCT.md`

### Fixed

- Incorrect `category_id` input for test_category
- Assertion value for `test_categories_limit_low` and `test_categories_limit_high`
- Pin GitHub Actions Runner to Ubuntu 20 for Py27
- Fixed potential error where `found` variable in `test_artist_related_artists` is undefined if for loop never evaluates to true
- Fixed false positive test `test_new_releases` which looks up the wrong property of the JSON response object and always evaluates to true

## [2.21.0] - 2022-09-26

### Added

- Added `market` parameter to `album` and `albums` to address ([#753](https://github.com/plamere/spotipy/issues/753)
- Added `show_featured_artists.py` to `/examples`.
- Expanded contribution and license sections of the documentation.
- Added `FlaskSessionCacheHandler`, a cache handler that stores the token info in a flask session.
- Added Python 3.10 in GitHub Actions

### Fixed

- Updated the documentation to specify ISO-639-1 language codes.
- Fix `AttributeError` for `text` attribute of the `Response` object
- Require redis v3 if python2.7 (fixes readthedocs)

## [2.20.0] - 2022-06-18

### Added

- Added `RedisCacheHandler`, a cache handler that stores the token info in Redis.
- Changed URI handling in `client.Spotify._get_id()` to remove queries if provided by error.
- Added a new parameter to `RedisCacheHandler` to allow custom keys (instead of the default `token_info` key)
- Simplify check for existing token in `RedisCacheHandler`

### Changed

- Removed Python 3.5 and added Python 3.9 in GitHub Action

## [2.19.0] - 2021-08-12

### Added

- Added `MemoryCacheHandler`, a cache handler that simply stores the token info in memory as an instance attribute of this class.
- If a network request returns an error status code but the response body cannot be decoded into JSON, then fall back on decoding the body into a string.
- Added `DjangoSessionCacheHandler`, a cache handler that stores the token in the session framework provided by Django. Web apps using spotipy with Django can directly use this for cache handling.

### Fixed

- Fixed a bug in `CacheFileHandler.__init__`: The documentation says that the username will be retrieved from the environment, but it wasn't.
- Fixed a bug in the initializers for the auth managers that produced a spurious warning message if you provide a cache handler, and you set a value for the "SPOTIPY_CLIENT_USERNAME" environment variable.
- Use generated MIT license and fix license type in `pip show`

## [2.18.0] - 2021-04-13

### Added

- Enabled using both short and long IDs for playlist_change_details
- Added a cache handler to `SpotifyClientCredentials`
- Added the following endpoints
    - `Spotify.current_user_saved_episodes`
    - `Spotify.current_user_saved_episodes_add`
    - `Spotify.current_user_saved_episodes_delete`
    - `Spotify.current_user_saved_episodes_contains`
    - `Spotify.available_markets`

### Changed

- Add support for a list of scopes rather than just a comma separated string of scopes

### Fixed

- Fixed the bugs in `SpotifyOAuth.refresh_access_token` and `SpotifyPKCE.refresh_access_token` which raised the incorrect exception upon receiving an error response from the server. This addresses #645.
- Fixed a bug in `RequestHandler.do_GET` in which the non-existent `state` attribute of `SpotifyOauthError` is accessed. This bug occurs when the user clicks "cancel" in the permissions dialog that opens in the browser.
- Cleaned up the documentation for `SpotifyClientCredentials.__init__`, `SpotifyOAuth.__init__`, and `SpotifyPKCE.__init__`.

## [2.17.1] - 2021-02-28

### Fixed

- `allowed_methods` requires urllib3>=1.26.0

## [2.17.0] - 2021-02-28

### Changed

- moved os.remove(session_cache_path()) inside try block to avoid TypeError on app.py example file
- A warning will no longer be emitted when the cache file does not exist at the specified path
- The docs for the `auth` parameter of `Spotify.init` use the term "access token" instead of "authorization token"
- Changed docs for `search` to mention that you can provide multiple types to search for
- The query parameters of requests are now logged
- Deprecate specifying `cache_path` or `username` directly to `SpotifyOAuth`, `SpotifyPKCE`, and `SpotifyImplicitGrant` constructors, instead directing users to use the `CacheFileHandler` cache handler
- Removed requirement for examples/app.py to specify port multiple times (only SPOTIPY_REDIRECT_URI needs to contain the port)

### Added

- Added log messages for when the access and refresh tokens are retrieved and when they are refreshed
- Support `market` optional parameter in `track`
- Added CacheHandler abstraction to allow users to cache tokens in any way they see fit

### Fixed

- Fixed Spotify.user_playlist_reorder_tracks calling Spotify.playlist_reorder_tracks with an incorrect parameter order
- Fixed deprecated Urllib3 `Retry(method_whitelist=...)` in favor of `Retry(allowed_methods=...)`

## [2.16.1] - 2020-10-24

### Fixed

- playlist_tracks example code no longer prints extra characters on final loop iteration
- SpotifyException now thrown when a request fails & has no response ([#571](https://github.com/plamere/spotipy/issues/571), [#581](https://github.com/plamere/spotipy/issues/581))
- Added scope, `playlist-read-private`, to examples that access user playlists using the spotipy api: current_user_playlists() ([#591](https://github.com/plamere/spotipy/issues/591))
- Enable retries for POST, DELETE, PUT ([#577](https://github.com/plamere/spotipy/issues/577))

### Changed

- both inline and starting import lists are sorted using `isort` module
- changed Max Retries exception code from 599 to 429

## [2.16.0] - 2020-09-16

### Added

- `open_browser` can be passed to the constructors of `SpotifyOAuth` and `SpotifyPKCE` to make it easier to authorize in browserless environments

## [2.15.0] - 2020-09-08

### Added

- `SpotifyPKCE.parse_auth_response_url`, mirroring that method in
    `SpotifyOAuth`

### Changed

- Specifying a cache_path or username is now optional

### Fixed

- Using `SpotifyPKCE.get_authorization_url` will now generate a code
    challenge if needed

## [2.14.0] - 2020-08-29

### Added

- (experimental) Support to search multiple/all markets at once.
- Support to test whether the current user is following certain
    users or artists
- Proper replacements for all deprecated playlist endpoints
    (See https://developer.spotify.com/community/news/2018/06/12/changes-to-playlist-uris/ and below)
- Allow for OAuth 2.0 authorization by instructing the user to open the URL in a browser instead of opening the browser.
- Reason for 403 error in SpotifyException
- Support for the PKCE Auth Flow
- Support to advertise different language to Spotify
- Added 'collaborative' parameter to user_playlist_create method.
- Enforce CHANGELOG update on PR
- Adds `additional_types` parameter to retrieve currently playing podcast episode
- Support to get info about a single category

### Deprecated

- `user_playlist_change_details` in favor of `playlist_change_details`
- `user_playlist_unfollow` in favor of `current_user_unfollow_playlist`
- `user_playlist_add_tracks` in favor of `playlist_add_items`
- `user_playlist_replace_tracks` in favor of `playlist_replace_items`
- `user_playlist_reorder_tracks` in favor of `playlist_reorder_items`
- `user_playlist_remove_all_occurrences_of_tracks` in favor of
    `playlist_remove_all_occurrences_of_items`
- `user_playlist_remove_specific_occurrences_of_tracks` in favor of
    `playlist_remove_specific_occurrences_of_items`
- `user_playlist_follow_playlist` in favor of
    `current_user_follow_playlist`
- `user_playlist_is_following` in favor of `playlist_is_following`
- `playlist_tracks` in favor of `playlist_items`

### Fixed

- fixed issue where episode URIs were being converted to track URIs in playlist calls

## [2.13.0] - 2020-06-25

### Added

- Added `SpotifyImplicitGrant` as an auth manager option. It provides
    user authentication without a client secret but sacrifices the ability
    to refresh the token without user input. (However, read the class
    docstring for security advisory.)
- Added built-in verification of the `state` query parameter
- Added two new attributes: error and error_description to `SpotifyOauthError` exception class to show
    authorization/authentication web api errors details.
- Added `SpotifyStateError` subclass of `SpotifyOauthError`
- Allow extending `SpotifyClientCredentials` and `SpotifyOAuth`
- Added the market parameter to `album_tracks`

### Deprecated

- Deprecated `util.prompt_for_user_token` in favor of `spotipy.Spotify(auth_manager=SpotifyOAuth())`

## [2.12.0] - 2020-04-26

### Added

- Added a method to update the auth token.

### Fixed

- Logging regression due to the addition of `logging.basicConfig()` which was unneeded.

## [2.11.2] - 2020-04-19

### Changed

- Updated the documentation to give more details on the authorization process and reflect
    2020 Spotify Application jargon and practices.

- The local webserver is only started for localhost redirect_uri which specify a port,
    i.e. it is started for `http://localhost:8080` or `http://127.0.0.1:8080`, not for `http://localhost`.

### Fixed

- Issue where using `http://localhost` as redirect_uri would cause the authorization process to hang.

## [2.11.1] - 2020-04-11

### Fixed

- Fixed miscellaneous issues with parsing of callback URL

## [2.11.0] - 2020-04-11

### Added

- Support for shows/podcasts and episodes
- Added CONTRIBUTING.md

### Changed

- Client retry logic has changed as it now uses urllib3's `Retry` in conjunction with requests `Session`
- The session is customizable as it allows for:
    - status_forcelist
    - retries
    - status_retries
    - backoff_factor
- Spin up a local webserver to autofill authentication URL
- Use session in SpotifyAuthBase
- Logging used instead of print statements

### Fixed

- Close session when Spotipy object is unloaded
- Propagate refresh token error

## [2.10.0] - 2020-03-18

### Added

- Support for `add_to_queue`
    - **Parameters:**
        - track uri, id, or url
        - device id. If None, then the active device is used.
- Add CHANGELOG and LICENSE to released package

## [2.9.0] - 2020-02-15

### Added

- Support `position_ms` optional parameter in `start_playback`
- Add `requests_timeout` parameter to authentication methods
- Make cache optional in `get_access_token`

## [2.8.0] - 2020-02-12

### Added

- Support for `playlist_cover_image`
- Support `after` and `before` parameter in `current_user_recently_played`
- CI for unit tests
- Automatic `token` refresh
- `auth_manager` and `oauth_manager` optional parameters added to `Spotify`'s init.
- Optional `username` parameter to be passed to `SpotifyOAuth`, to infer a `cache_path` automatically
- Optional `as_dict` parameter to control `SpotifyOAuth`'s `get_access_token` output type. However, this is going to be deprecated in the future, and the method will always return a token string
- Optional `show_dialog` parameter to be passed to `SpotifyOAuth`

### Changed

- Both `SpotifyClientCredentials` and `SpotifyOAuth` inherit from a common `SpotifyAuthBase` which handles common parameters and logics.

## [2.7.1] - 2020-01-20

### Changed

- PyPi release mistake without pulling last merge first

## [2.7.0] - 2020-01-20

### Added

- Support for `playlist_tracks`
- Support for `playlist_upload_cover_image`

### Changed

- `user_playlist_tracks` doesn't require a user anymore (accepts `None`)

### Deprecated

- Deprecated `user_playlist` and `user_playlist_tracks`

## [2.6.3] - 2020-01-16

### Fixed

- Fixed broken doc in 2.6.2

## [2.6.2] - 2020-01-16

### Fixed

- Fixed broken examples in README, examples and doc

### Changed

- Allow session keepalive
- Bump requests to 2.20.0

## [2.6.1] - 2020-01-13

### Fixed

- Fixed inconsistent behaviour with some API methods when
    a full HTTP URL is passed.
- Fixed invalid calls to logging warn method

### Removed

- `mock` no longer needed for install. Only used in `tox`.

## [2.6.0] - 2020-01-12

### Added

- Support for `playlist` to get a playlist without specifying a user
- Support for `current_user_saved_albums_delete`
- Support for `current_user_saved_albums_contains`
- Support for `user_unfollow_artists`
- Support for `user_unfollow_users`
- Lint with flake8 using GitHub action

### Changed

- Fix typos in doc
- Start following [SemVer](https://semver.org) properly

### Changed

- Made instructions in the CONTRIBUTING.md file more clear such that it is easier to onboard and there are no conflicts with TUTORIAL.md
## [2.5.0] - 2020-01-11

Added follow and player endpoints

## [2.4.4] - 2017-01-04

Python 3 fix

## [2.4.3] - 2017-01-02

Fixed proxy issue in standard auth flow

## [2.4.2] - 2017-01-02

Support getting audio features for a single track

## [2.4.1] - 2017-01-02

Incorporated proxy support

## [2.4.0] - 2016-12-31

Incorporated a number of PRs

## [2.3.8] - 2016-03-31

Added recs, audio features, user top lists

## [2.3.7] - 2015-08-10

Added current_user_followed_artists

## [2.3.6] - 2015-06-03

Support for offset/limit with album_tracks API

## [2.3.5] - 2015-04-28

Fixed bug in auto retry logic

## [2.3.3] - 2015-04-01

Added client credential flow

## [2.3.2] - 2015-03-31

Added auto retry logic

## [2.3.0] - 2015-01-05

Added session support added by akx.

## [2.2.0] - 2014-11-15

Added support for user_playlist_tracks

## [2.1.0] - 2014-10-25

Added support for new_releases and featured_playlists

## [2.0.2] - 2014-08-25

Moved to spotipy at pypi

## [1.2.0] - 2014-08-22

Upgraded APIs and docs to make it be a real library

## [1.310.0] - 2014-08-20

Added playlist replace and remove methods. Added auth tests. Improved API docs

## [1.301.0] - 2014-08-19

Upgraded version number to take precedence over previously botched release (sigh)

## [1.50.0] - 2014-08-14

Refactored util out of examples and into the main package

## [1.49.0] - 2014-07-23

Support for "Your Music" tracks (add, delete, get), with examples

## [1.45.0] - 2014-07-07

Support for related artists' endpoint. Don't use cache auth codes when scope changes

## [1.44.0] - 2014-07-03

Added show tracks.py example

## [1.43.0] - 2014-06-27

Fixed JSON handling issue

## [1.42.0] - 2014-06-19

Removed dependency on simplejson

## [1.40.0] - 2014-06-12

Initial public release.

## [1.4.2] - 2014-06-21

Added support for retrieving starred playlists

## [1.1.0] - 2014-06-17

Updates to match released API

## [1.1.0] - 2014-05-18

Repackaged for saner imports

## [1.0.0] - 2017-04-05

Initial release<|MERGE_RESOLUTION|>--- conflicted
+++ resolved
@@ -10,6 +10,7 @@
 
 ### Added
 - Added examples for audiobooks, shows and episodes methods to examples directory
+- Use newer string formatters (https://pyformat.info)
 
 ### Fixed
 - Fixed scripts in examples directory that didn't run correctly
@@ -30,9 +31,6 @@
 - Added `personalized_playlist.py`, `track_recommendations.py`, and `audio_features_analysis.py` to `/examples`.
 - Discord badge in README
 - Added `SpotifyBaseException` and moved all exceptions to `exceptions.py`
-<<<<<<< HEAD
-- Use newer string formatters (https://pyformat.info)
-=======
 - Marked the following methods as deprecated:
   - artist_related_artists
   - recommendations
@@ -41,7 +39,6 @@
   - featured_playlists
   - category_playlists
 - Added FAQ entry for inaccessible playlists
->>>>>>> ca207e4f
 
 ### Fixed
 - Audiobook integration tests
