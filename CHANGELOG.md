--- conflicted
+++ resolved
@@ -13,12 +13,9 @@
 - Added integration tests for audiobook endpoints.
 - Removed `python 2.7` from GitHub Actions CI workflow. Python v2.7 reached end of life support and is no longer supported by Ubuntu 20.04.
 - Removed `python 3.6` from GitHub Actions CI workflow. Ubuntu 20.04 is not available in GitHub Actions for `python 3.6`.
-<<<<<<< HEAD
-- Added link to Spotipy Tutorial for Beginners under Getting Started. 
-=======
 - Added extra installation step to TUTORIAL.md for required installation packages.
 - Added Troubleshooting Tips section to TUTORIAL.md to address common installation issues.
->>>>>>> 74330dae
+- Added link to Spotipy Tutorial for Beginners under Getting Started. 
 
 ### Changed
 - Changes the YouTube video link for authentication tutorial (the old video was in low definition, the new one is in high definition)
@@ -26,15 +23,12 @@
 - Improve usability on README.md
 - Fix `user_playlists_contents` example. 
 - Updated links to Spotify in documentation 
-<<<<<<< HEAD
-- Restructured the tutorial in `index.rst` to improve logical flow and made some minor edits.
-=======
 - Fixed error obfuscation when Spotify class is being inherited and an error is raised in the Child's `__init__`
 - Replaced `artist_albums(album_type=...)` with `artist_albums(include_groups=...)` due to an API change.
+- Restructured the tutorial in `index.rst` to improve logical flow and made some minor edits.
 
 ### Fixed
 - Fixed unused description parameter in playlist creation example
->>>>>>> 74330dae
 
 ## [2.23.0] - 2023-04-07
 
