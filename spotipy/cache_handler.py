from __future__ import annotations

import errno
import json
import logging
import os
from abc import ABC, abstractmethod
from json import JSONEncoder
from typing import TypedDict
import redis
from redis import RedisError
<<<<<<< HEAD
import redis.client

from .util import CLIENT_CREDS_ENV_VARS

__all__ = [
    "CacheHandler",
    "CacheFileHandler",
    "DjangoSessionCacheHandler",
    "FlaskSessionCacheHandler",
    "MemoryCacheHandler",
    "RedisCacheHandler",
    "MemcacheCacheHandler",
]
=======
from abc import ABC, abstractmethod
>>>>>>> 935e3c16

logger = logging.getLogger(__name__)


<<<<<<< HEAD
class TokenInfo(TypedDict):
    access_token: str
    token_type: str
    expires_in: int
    scope: str
    expires_at: int
    refresh_token: str


class CacheHandler(ABC):
    """An ABC for handling the caching and retrieval of authorization tokens."""

    @abstractmethod
    def get_cached_token(self) -> TokenInfo | None:
        """Get and return a token_info dictionary object."""
=======
class CacheHandler(ABC):
    """
    An abstraction layer for handling the caching and retrieval of
    authorization tokens.

    Clients are expected to subclass this class and override the
    get_cached_token and save_token_to_cache methods with the same
    type signatures of this class.
    """

    @abstractmethod
    def get_cached_token(self):
        """
        Get and return a token_info dictionary object.
        """

    @abstractmethod
    def save_token_to_cache(self, token_info):
        """
        Save a token_info dictionary object to the cache and return None.
        """
>>>>>>> 935e3c16

    @abstractmethod
    def save_token_to_cache(self, token_info: TokenInfo) -> None:
        """Save a token_info dictionary object to the cache and return None."""


class CacheFileHandler(CacheHandler):
    """Read and write cached Spotify authorization tokens as json files on disk."""

    def __init__(
        self,
        cache_path: str | None = None,
        username: str | None = None,
        encoder_cls: type[JSONEncoder] | None = None,
    ) -> None:
        """
        Initialize CacheFileHandler instance.

        :param cache_path: (Optional) Path to cache. (Will override 'username')
        :param username: (Optional) Client username. (Can also be supplied via env var.)
        :param encoder_cls: (Optional) JSON encoder class to override default.
        """
        self.encoder_cls = encoder_cls
        if cache_path:
            self.cache_path = cache_path
        else:
            cache_path = ".cache"
            username = username or os.getenv(CLIENT_CREDS_ENV_VARS["client_username"])
            if username:
                cache_path += f"-{username}"
            self.cache_path = cache_path

    def get_cached_token(self) -> TokenInfo | None:
        """Get cached token from file."""
        token_info: TokenInfo | None = None

        try:
            f = open(self.cache_path)
            token_info_string = f.read()
            f.close()
            token_info = json.loads(token_info_string)

        except OSError as error:
            if error.errno == errno.ENOENT:
                logger.debug(f"cache does not exist at: {self.cache_path}")
            else:
                logger.warning(f"Couldn't read cache at: {self.cache_path}")

        return token_info

    def save_token_to_cache(self, token_info: TokenInfo) -> None:
        """Save token cache to file."""
        try:
            f = open(self.cache_path, "w")
            f.write(json.dumps(token_info, cls=self.encoder_cls))
            f.close()
        except OSError:
            logger.warning(f"Couldn't write token to cache at: {self.cache_path}")


class MemoryCacheHandler(CacheHandler):
    """Cache handler that stores the token non-persistently as an instance attribute."""

    def __init__(self, token_info: TokenInfo | None = None) -> None:
        """
        Initialize MemoryCacheHandler instance.

        :param token_info: Optional initial cached token
        """
        self.token_info = token_info

    def get_cached_token(self) -> TokenInfo | None:
        """Retrieve the cached token from the instance."""
        return self.token_info

    def save_token_to_cache(self, token_info: TokenInfo) -> None:
        """Cache the token in this instance."""
        self.token_info = token_info


class DjangoSessionCacheHandler(CacheHandler):
    """
    A cache handler that stores the token info in the session framework
    provided by Django.

    Read more at https://docs.djangoproject.com/en/3.2/topics/http/sessions/
    """

    def __init__(self, request):
        """
        Parameters:
            * request: HttpRequest object provided by Django for every
            incoming request
        """
        self.request = request

    def get_cached_token(self):
        token_info = None
        try:
            token_info = self.request.session["token_info"]
        except KeyError:
            logger.debug("Token not found in the session")

        return token_info

    def save_token_to_cache(self, token_info):
        try:
            self.request.session["token_info"] = token_info
        except Exception as e:
            logger.warning(f"Error saving token to cache: {e}")


class FlaskSessionCacheHandler(CacheHandler):
    """
    A cache handler that stores the token info in the session framework
    provided by flask.
    """

    def __init__(self, session):
        self.session = session

    def get_cached_token(self):
        token_info = None
        try:
            token_info = self.session["token_info"]
        except KeyError:
            logger.debug("Token not found in the session")

        return token_info

    def save_token_to_cache(self, token_info):
        try:
            self.session["token_info"] = token_info
        except Exception as e:
            logger.warning(f"Error saving token to cache: {e}")


class RedisCacheHandler(CacheHandler):
    """A cache handler that stores the token info in the Redis."""

    def __init__(self, redis_obj: redis.client.Redis, key: str | None = None) -> None:
        """
        Initialize RedisCacheHandler instance.

        :param redis: The Redis object to function as the cache
        :param key: (Optional) The key to used to store the token in the cache
        """
        self.redis = redis_obj
        self.key = key if key else "token_info"

    def get_cached_token(self) -> TokenInfo | None:
        """Fetch cache token from the Redis."""
        token_info = None
        try:
            token_info = self.redis.get(self.key)
            if token_info is not None:
                token_info = json.loads(token_info)
        except RedisError as e:
            logger.warning(f"Error getting token from cache: {e}")

        return token_info

    def save_token_to_cache(self, token_info: TokenInfo) -> None:
        """Cache token in the Redis."""
        try:
            self.redis.set(self.key, json.dumps(token_info))
        except RedisError as e:
            logger.warning(f"Error saving token to cache: {e}")


class MemcacheCacheHandler(CacheHandler):
<<<<<<< HEAD
    """A Cache handler that stores the token info in Memcache using the pymemcache client"""
=======
    """A Cache handler that stores the token info in Memcache using the pymemcache client
    """
>>>>>>> 935e3c16

    def __init__(self, memcache, key=None) -> None:
        """
        Parameters:
            * memcache: memcache client object provided by pymemcache
            (https://pymemcache.readthedocs.io/en/latest/getting_started.html)
            * key: May be supplied, will otherwise be generated
                   (takes precedence over `token_info`)
        """
        self.memcache = memcache
<<<<<<< HEAD
        self.key = key if key else "token_info"
=======
        self.key = key or 'token_info'
>>>>>>> 935e3c16

    def get_cached_token(self):
        from pymemcache import MemcacheError

        try:
            token_info = self.memcache.get(self.key)
            if token_info:
                return json.loads(token_info.decode())
        except MemcacheError as e:
            logger.warning(f"Error getting token to cache: {e}")

    def save_token_to_cache(self, token_info):
        from pymemcache import MemcacheError

        try:
            self.memcache.set(self.key, json.dumps(token_info))
        except MemcacheError as e:
            logger.warning(f"Error saving token to cache: {e}")<|MERGE_RESOLUTION|>--- conflicted
+++ resolved
@@ -9,7 +9,6 @@
 from typing import TypedDict
 import redis
 from redis import RedisError
-<<<<<<< HEAD
 import redis.client
 
 from .util import CLIENT_CREDS_ENV_VARS
@@ -23,14 +22,10 @@
     "RedisCacheHandler",
     "MemcacheCacheHandler",
 ]
-=======
-from abc import ABC, abstractmethod
->>>>>>> 935e3c16
 
 logger = logging.getLogger(__name__)
 
 
-<<<<<<< HEAD
 class TokenInfo(TypedDict):
     access_token: str
     token_type: str
@@ -41,13 +36,6 @@
 
 
 class CacheHandler(ABC):
-    """An ABC for handling the caching and retrieval of authorization tokens."""
-
-    @abstractmethod
-    def get_cached_token(self) -> TokenInfo | None:
-        """Get and return a token_info dictionary object."""
-=======
-class CacheHandler(ABC):
     """
     An abstraction layer for handling the caching and retrieval of
     authorization tokens.
@@ -58,17 +46,8 @@
     """
 
     @abstractmethod
-    def get_cached_token(self):
-        """
-        Get and return a token_info dictionary object.
-        """
-
-    @abstractmethod
-    def save_token_to_cache(self, token_info):
-        """
-        Save a token_info dictionary object to the cache and return None.
-        """
->>>>>>> 935e3c16
+    def get_cached_token(self) -> TokenInfo | None:
+        """Get and return a token_info dictionary object."""
 
     @abstractmethod
     def save_token_to_cache(self, token_info: TokenInfo) -> None:
@@ -240,12 +219,8 @@
 
 
 class MemcacheCacheHandler(CacheHandler):
-<<<<<<< HEAD
-    """A Cache handler that stores the token info in Memcache using the pymemcache client"""
-=======
     """A Cache handler that stores the token info in Memcache using the pymemcache client
     """
->>>>>>> 935e3c16
 
     def __init__(self, memcache, key=None) -> None:
         """
@@ -256,11 +231,7 @@
                    (takes precedence over `token_info`)
         """
         self.memcache = memcache
-<<<<<<< HEAD
         self.key = key if key else "token_info"
-=======
-        self.key = key or 'token_info'
->>>>>>> 935e3c16
 
     def get_cached_token(self):
         from pymemcache import MemcacheError
