--- conflicted
+++ resolved
@@ -94,11 +94,7 @@
             f.write(json.dumps(token_info, cls=self.encoder_cls))
             f.close()
         except OSError:
-<<<<<<< HEAD
-            logger.warning(f'Couldn\'t write token to cache at: {self.cache_path}')
-=======
             logger.warning(f"Couldn't write token to cache at: {self.cache_path}")
->>>>>>> 2243e135
 
 
 class MemoryCacheHandler(CacheHandler):
@@ -151,11 +147,7 @@
         try:
             self.request.session['token_info'] = token_info
         except Exception as e:
-<<<<<<< HEAD
-            logger.warning(f"Error saving token to cache: {str(e)}")
-=======
             logger.warning(f"Error saving token to cache: {e}")
->>>>>>> 2243e135
 
 
 class FlaskSessionCacheHandler(CacheHandler):
@@ -180,11 +172,7 @@
         try:
             self.session["token_info"] = token_info
         except Exception as e:
-<<<<<<< HEAD
-            logger.warning(f"Error saving token to cache: {str(e)}")
-=======
             logger.warning(f"Error saving token to cache: {e}")
->>>>>>> 2243e135
 
 
 class RedisCacheHandler(CacheHandler):
@@ -210,11 +198,7 @@
             if token_info:
                 return json.loads(token_info)
         except RedisError as e:
-<<<<<<< HEAD
-            logger.warning(f'Error getting token from cache: {str(e)}')
-=======
             logger.warning(f"Error getting token from cache: {e}")
->>>>>>> 2243e135
 
         return token_info
 
@@ -222,11 +206,7 @@
         try:
             self.redis.set(self.key, json.dumps(token_info))
         except RedisError as e:
-<<<<<<< HEAD
-            logger.warning(f'Error saving token to cache: {str(e)}')
-=======
             logger.warning(f"Error saving token to cache: {e}")
->>>>>>> 2243e135
 
 
 class MemcacheCacheHandler(CacheHandler):
@@ -251,19 +231,11 @@
             if token_info:
                 return json.loads(token_info.decode())
         except MemcacheError as e:
-<<<<<<< HEAD
-            logger.warning(f'Error getting token from cache: {str(e)}')
-=======
             logger.warning(f"Error getting token to cache: {e}")
->>>>>>> 2243e135
 
     def save_token_to_cache(self, token_info):
         from pymemcache import MemcacheError
         try:
             self.memcache.set(self.key, json.dumps(token_info))
         except MemcacheError as e:
-<<<<<<< HEAD
-            logger.warning(f'Error saving token to cache: {str(e)}')
-=======
-            logger.warning(f"Error saving token to cache: {e}")
->>>>>>> 2243e135
+            logger.warning(f"Error saving token to cache: {e}")