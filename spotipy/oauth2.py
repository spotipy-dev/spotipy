# -*- coding: utf-8 -*-

from __future__ import print_function

__all__ = [
    "is_token_expired",
    "SpotifyClientCredentials",
    "SpotifyOAuth",
    "SpotifyOauthError",
]

import base64
import json
import os
import sys
import time
import warnings

import requests
from spotipy.util import CLIENT_CREDS_ENV_VARS, get_host_port

# Workaround to support both python 2 & 3
import six
import six.moves.urllib.parse as urllibparse
from six.moves.BaseHTTPServer import HTTPServer, BaseHTTPRequestHandler
from six.moves.urllib_parse import urlparse, parse_qsl


class SpotifyOauthError(Exception):
    pass


def _make_authorization_headers(client_id, client_secret):
    auth_header = base64.b64encode(
        six.text_type(client_id + ":" + client_secret).encode("ascii")
    )
    return {"Authorization": "Basic %s" % auth_header.decode("ascii")}


def is_token_expired(token_info):
    now = int(time.time())
    return token_info["expires_at"] - now < 60


def _ensure_value(value, env_key):
    env_val = CLIENT_CREDS_ENV_VARS[env_key]
    _val = value or os.getenv(env_val)
    if _val is None:
        msg = "No %s. Pass it or set a %s environment variable." % (
            env_key,
            env_val,
        )
        raise SpotifyOauthError(msg)
    return _val


class SpotifyAuthBase(object):
    @property
    def client_id(self):
        return self._client_id

    @client_id.setter
    def client_id(self, val):
        self._client_id = _ensure_value(val, "client_id")

    @property
    def client_secret(self):
        return self._client_secret

    @client_secret.setter
    def client_secret(self, val):
        self._client_secret = _ensure_value(val, "client_secret")

<<<<<<< HEAD
    def __init__(self, client_id=None, client_secret=None, requests_session=True, proxies=None):
=======
    @property
    def redirect_uri(self):
        return self._redirect_uri

    @redirect_uri.setter
    def redirect_uri(self, val):
        self._redirect_uri = _ensure_value(val, "redirect_uri")


class SpotifyClientCredentials(SpotifyAuthBase):
    OAUTH_TOKEN_URL = "https://accounts.spotify.com/api/token"

    def __init__(self, client_id=None, client_secret=None, proxies=None, requests_timeout=None):
>>>>>>> 6d7fe6c1
        """
        You can either provide a client_id and client_secret to the
        constructor or set SPOTIPY_CLIENT_ID and SPOTIPY_CLIENT_SECRET
        environment variables
        """

        self.client_id = client_id
        self.client_secret = client_secret
        self.token_info = None
        self.proxies = proxies
<<<<<<< HEAD
        if isinstance(requests_session, requests.Session):
            self._session = requests_session
        else:
            if requests_session:  # Build a new session.
                self._session = requests.Session()
            else:  # Use the Requests API module as a "session".
                from requests import api
                self._session = api
=======
        self.requests_timeout = requests_timeout
>>>>>>> 6d7fe6c1

    def get_access_token(self, as_dict=True):
        """
        If a valid access token is in memory, returns it
        Else feches a new token and returns it

            Parameters:
            - as_dict - a boolean indicating if returning the access token
                as a token_info dictionary, otherwise it will be returned
                as a string.
        """
        if as_dict:
            warnings.warn(
                "You're using 'as_dict = True'."
                "get_access_token will return the token string directly in future "
                "versions. Please adjust your code accordingly, or use "
                "get_cached_token instead.",
                DeprecationWarning,
                stacklevel=2,
            )

        if self.token_info and not self.is_token_expired(self.token_info):
            return self.token_info if as_dict else self.token_info["access_token"]

        token_info = self._request_access_token()
        token_info = self._add_custom_values_to_token_info(token_info)
        self.token_info = token_info
        return self.token_info["access_token"]

    def _request_access_token(self):
        """Gets client credentials access token """
<<<<<<< HEAD
        payload = { 'grant_type': 'client_credentials'}

        headers = _make_authorization_headers(self.client_id, self.client_secret)

        response = session.post(self.OAUTH_TOKEN_URL, data=payload,
            headers=headers, verify=True, proxies=self.proxies)
=======
        payload = {"grant_type": "client_credentials"}

        headers = _make_authorization_headers(
            self.client_id, self.client_secret
        )

        response = requests.post(
            self.OAUTH_TOKEN_URL,
            data=payload,
            headers=headers,
            verify=True,
            proxies=self.proxies,
            timeout=self.requests_timeout,
        )
>>>>>>> 6d7fe6c1
        if response.status_code != 200:
            raise SpotifyOauthError(response.reason)
        token_info = response.json()
        return token_info

    def is_token_expired(self, token_info):
        return is_token_expired(token_info)

    def _add_custom_values_to_token_info(self, token_info):
        """
        Store some values that aren't directly provided by a Web API
        response.
        """
        token_info["expires_at"] = int(time.time()) + token_info["expires_in"]
        return token_info


class SpotifyOAuth(SpotifyAuthBase):
    """
    Implements Authorization Code Flow for Spotify's OAuth implementation.
    """

    OAUTH_AUTHORIZE_URL = "https://accounts.spotify.com/authorize"
    OAUTH_TOKEN_URL = "https://accounts.spotify.com/api/token"

    def __init__(
        self,
        client_id=None,
        client_secret=None,
        redirect_uri=None,
        state=None,
        scope=None,
        cache_path=None,
        username=None,
        proxies=None,
        show_dialog=False,
        requests_timeout=None
    ):
        """
            Creates a SpotifyOAuth object

            Parameters:
                 - client_id - the client id of your app
                 - client_secret - the client secret of your app
                 - redirect_uri - the redirect URI of your app
                 - state - security state
                 - scope - the desired scope of the request
                 - cache_path - path to location to save tokens
                 - requests_timeout - tell Requests to stop waiting for a response
                                      after a given number of seconds
                 - username - username of current client
        """

        self.client_id = client_id
        self.client_secret = client_secret
        self.redirect_uri = redirect_uri
        self.state = state
        self.cache_path = cache_path
        self.username = username or os.getenv(
            CLIENT_CREDS_ENV_VARS["client_username"]
        )
        self.scope = self._normalize_scope(scope)
        self.proxies = proxies
        self.requests_timeout = requests_timeout
        self.show_dialog = show_dialog

    def get_cached_token(self):
        """ Gets a cached auth token
        """
        token_info = None

        if not self.cache_path and self.username:
            self.cache_path = ".cache-" + str(self.username)
        elif not self.cache_path and not self.username:
            raise SpotifyOauthError(
                "You must either set a cache_path or a username."
            )

        if self.cache_path:
            try:
                f = open(self.cache_path)
                token_info_string = f.read()
                f.close()
                token_info = json.loads(token_info_string)

                # if scopes don't match, then bail
                if "scope" not in token_info or not self._is_scope_subset(
                    self.scope, token_info["scope"]
                ):
                    return None

                if self.is_token_expired(token_info):
                    token_info = self.refresh_access_token(
                        token_info["refresh_token"]
                    )

            except IOError:
                pass
        return token_info

    def _save_token_info(self, token_info):
        if self.cache_path:
            try:
                f = open(self.cache_path, "w")
                f.write(json.dumps(token_info))
                f.close()
            except IOError:
                self._warn("couldn't write token cache to " + self.cache_path)
                pass

    def _is_scope_subset(self, needle_scope, haystack_scope):
        needle_scope = set(needle_scope.split()) if needle_scope else set()
        haystack_scope = (
            set(haystack_scope.split()) if haystack_scope else set()
        )
        return needle_scope <= haystack_scope

    def is_token_expired(self, token_info):
        return is_token_expired(token_info)

    def get_authorize_url(self, state=None):
        """ Gets the URL to use to authorize this app
        """
        payload = {
            "client_id": self.client_id,
            "response_type": "code",
            "redirect_uri": self.redirect_uri,
        }
        if self.scope:
            payload["scope"] = self.scope
        if state is None:
            state = self.state
        if state is not None:
            payload["state"] = state
        if self.show_dialog:
            payload["show_dialog"] = True

        urlparams = urllibparse.urlencode(payload)

        return "%s?%s" % (self.OAUTH_AUTHORIZE_URL, urlparams)

    def parse_response_code(self, url):
        """ Parse the response code in the given response url

            Parameters:
                - url - the response url
        """

        try:
            return url.split("?code=")[1].split("&")[0]
        except IndexError:
            return None

    def _make_authorization_headers(self):
        return _make_authorization_headers(self.client_id, self.client_secret)

    def _open_auth_url(self):
        auth_url = self.get_authorize_url()

        try:
            import webbrowser
            webbrowser.open(auth_url)
            print("Opened %s in your browser" % auth_url)
        except webbrowser.Error:
            print("Please navigate here: %s" % auth_url)

    def _get_auth_response_interactive(self):
        self._open_auth_url()
        print("")
        print("")

        try:
            response = raw_input("Enter the URL you were redirected to: ")
        except NameError:
            response = input("Enter the URL you were redirected to: ")
        print("")
        print("")
        return self.parse_response_code(response)

    def _get_auth_response_local_server(self, redirect_port):
        server = start_local_http_server(redirect_port)
        self._open_auth_url()
        server.handle_request()

        if server.auth_code is not None:
            return server.auth_code
        elif server.error is not None:
            raise SpotifyOauthError("Received error from OAuth server: {}".format(server.error))
        else:
            raise SpotifyOauthError("Server listening on localhost has not been accessed")

    def get_auth_response(self):
        print(
            """

            User authentication requires interaction with your
            web browser. Once you enter your credentials and
            give authorization, you will be redirected to
            a url.

        """
        )

        redirect_info = urlparse(self.redirect_uri)
        redirect_host, redirect_port = get_host_port(redirect_info.netloc)

        if redirect_host in ("127.0.0.1", "localhost") and redirect_info.scheme == "http":
            return self._get_auth_response_local_server(redirect_port)
        else:
            print("""
            Paste that url you were directed to to
            complete the authorization.
""")
            return self._get_auth_response_interactive()

    def get_authorization_code(self, response=None):
        return self.parse_response_code(response or self.get_auth_response())

    def get_access_token(self, code=None, as_dict=True, check_cache=True):
        """ Gets the access token for the app given the code

            Parameters:
                - code - the response code
                - as_dict - a boolean indicating if returning the access token
                            as a token_info dictionary, otherwise it will be returned
                            as a string.
        """
        if as_dict:
            print("")
            warnings.warn(
                "You're using 'as_dict = True'."
                "get_access_token will return the token string directly in future "
                "versions. Please adjust your code accordingly, or use "
                "get_cached_token instead.",
                DeprecationWarning,
                stacklevel=2,
            )
            print("")
        if check_cache:
            token_info = self.get_cached_token()
            if token_info is not None:
                if is_token_expired(token_info):
                    token_info = self.refresh_access_token(
                        token_info["refresh_token"]
                    )
                return token_info if as_dict else token_info["access_token"]

        payload = {
            "redirect_uri": self.redirect_uri,
            "code": code or self.get_authorization_code(),
            "grant_type": "authorization_code",
        }
        if self.scope:
            payload["scope"] = self.scope
        if self.state:
            payload["state"] = self.state

        headers = self._make_authorization_headers()

<<<<<<< HEAD
        response = session.post(self.OAUTH_TOKEN_URL, data=payload,
            headers=headers, verify=True, proxies=self.proxies)
=======
        response = requests.post(
            self.OAUTH_TOKEN_URL,
            data=payload,
            headers=headers,
            verify=True,
            proxies=self.proxies,
            timeout=self.requests_timeout,
        )
>>>>>>> 6d7fe6c1
        if response.status_code != 200:
            raise SpotifyOauthError(response.reason)
        token_info = response.json()
        token_info = self._add_custom_values_to_token_info(token_info)
        self._save_token_info(token_info)
        return token_info if as_dict else token_info["access_token"]

    def _normalize_scope(self, scope):
        if scope:
            scopes = sorted(scope.split())
            return " ".join(scopes)
        else:
            return None

    def refresh_access_token(self, refresh_token):
        payload = {
            "refresh_token": refresh_token,
            "grant_type": "refresh_token",
        }

        headers = self._make_authorization_headers()

<<<<<<< HEAD
        response = session.post(self.OAUTH_TOKEN_URL, data=payload,
            headers=headers, proxies=self.proxies)
=======
        response = requests.post(
            self.OAUTH_TOKEN_URL,
            data=payload,
            headers=headers,
            proxies=self.proxies,
            timeout=self.requests_timeout,
        )
>>>>>>> 6d7fe6c1
        if response.status_code != 200:
            if False:  # debugging code
                print("headers", headers)
                print("request", response.url)
            self._warn(
                "couldn't refresh token: code:%d reason:%s"
                % (response.status_code, response.reason)
            )
            return None
        token_info = response.json()
        token_info = self._add_custom_values_to_token_info(token_info)
        if "refresh_token" not in token_info:
            token_info["refresh_token"] = refresh_token
        self._save_token_info(token_info)
        return token_info

    def _add_custom_values_to_token_info(self, token_info):
        """
        Store some values that aren't directly provided by a Web API
        response.
        """
        token_info["expires_at"] = int(time.time()) + token_info["expires_in"]
        token_info["scope"] = self.scope
        return token_info

    def _warn(self, msg):
        print("warning:" + msg, file=sys.stderr)


class RequestHandler(BaseHTTPRequestHandler):
    def do_GET(self):
        query_s = urlparse(self.path).query
        form = dict(parse_qsl(query_s))

        self.send_response(200)
        self.send_header("Content-Type", "text/html")
        self.end_headers()

        if "code" in form:
            self.server.auth_code = form["code"]
            self.server.error = None
            status = "successful"
        elif "error" in form:
            self.server.error = form["error"]
            self.server.auth_code = None
            status = "failed ({})".format(form["error"])
        else:
            self._write("<html><body><h1>Invalid request</h1></body></html>")
            return

        self._write("""<html>
<script>
window.close()
</script>
<body>
<h1>Authentication status: {}</h1>
This window can be closed.
</body>
</html>""".format(status))

    def _write(self, text):
        return self.wfile.write(text.encode("utf-8"))

    def log_message(self, format, *args):
        return


def start_local_http_server(port, handler=RequestHandler):
    server = HTTPServer(("127.0.0.1", port), handler)
    server.allow_reuse_address = True
    server.auth_code = None
    server.error = None
    return server<|MERGE_RESOLUTION|>--- conflicted
+++ resolved
@@ -55,50 +55,7 @@
 
 
 class SpotifyAuthBase(object):
-    @property
-    def client_id(self):
-        return self._client_id
-
-    @client_id.setter
-    def client_id(self, val):
-        self._client_id = _ensure_value(val, "client_id")
-
-    @property
-    def client_secret(self):
-        return self._client_secret
-
-    @client_secret.setter
-    def client_secret(self, val):
-        self._client_secret = _ensure_value(val, "client_secret")
-
-<<<<<<< HEAD
-    def __init__(self, client_id=None, client_secret=None, requests_session=True, proxies=None):
-=======
-    @property
-    def redirect_uri(self):
-        return self._redirect_uri
-
-    @redirect_uri.setter
-    def redirect_uri(self, val):
-        self._redirect_uri = _ensure_value(val, "redirect_uri")
-
-
-class SpotifyClientCredentials(SpotifyAuthBase):
-    OAUTH_TOKEN_URL = "https://accounts.spotify.com/api/token"
-
-    def __init__(self, client_id=None, client_secret=None, proxies=None, requests_timeout=None):
->>>>>>> 6d7fe6c1
-        """
-        You can either provide a client_id and client_secret to the
-        constructor or set SPOTIPY_CLIENT_ID and SPOTIPY_CLIENT_SECRET
-        environment variables
-        """
-
-        self.client_id = client_id
-        self.client_secret = client_secret
-        self.token_info = None
-        self.proxies = proxies
-<<<<<<< HEAD
+    def __init__(self, requests_session):
         if isinstance(requests_session, requests.Session):
             self._session = requests_session
         else:
@@ -107,9 +64,59 @@
             else:  # Use the Requests API module as a "session".
                 from requests import api
                 self._session = api
-=======
+
+    @property
+    def client_id(self):
+        return self._client_id
+
+    @client_id.setter
+    def client_id(self, val):
+        self._client_id = _ensure_value(val, "client_id")
+
+    @property
+    def client_secret(self):
+        return self._client_secret
+
+    @client_secret.setter
+    def client_secret(self, val):
+        self._client_secret = _ensure_value(val, "client_secret")
+
+    @property
+    def redirect_uri(self):
+        return self._redirect_uri
+
+    @redirect_uri.setter
+    def redirect_uri(self, val):
+        self._redirect_uri = _ensure_value(val, "redirect_uri")
+
+    def __del__(self):
+        """Make sure the connection (pool) gets closed"""
+        if isinstance(self._session, requests.Session):
+            self._session.close()
+
+
+class SpotifyClientCredentials(SpotifyAuthBase):
+    OAUTH_TOKEN_URL = "https://accounts.spotify.com/api/token"
+
+    def __init__(self,
+                 client_id=None,
+                 client_secret=None,
+                 proxies=None,
+                 requests_session=True,
+                 requests_timeout=None):
+        """
+        You can either provide a client_id and client_secret to the
+        constructor or set SPOTIPY_CLIENT_ID and SPOTIPY_CLIENT_SECRET
+        environment variables
+        """
+
+        super(self.__class__, self).__init__(requests_session)
+
+        self.client_id = client_id
+        self.client_secret = client_secret
+        self.token_info = None
+        self.proxies = proxies
         self.requests_timeout = requests_timeout
->>>>>>> 6d7fe6c1
 
     def get_access_token(self, as_dict=True):
         """
@@ -141,21 +148,13 @@
 
     def _request_access_token(self):
         """Gets client credentials access token """
-<<<<<<< HEAD
-        payload = { 'grant_type': 'client_credentials'}
-
-        headers = _make_authorization_headers(self.client_id, self.client_secret)
-
-        response = session.post(self.OAUTH_TOKEN_URL, data=payload,
-            headers=headers, verify=True, proxies=self.proxies)
-=======
         payload = {"grant_type": "client_credentials"}
 
         headers = _make_authorization_headers(
             self.client_id, self.client_secret
         )
 
-        response = requests.post(
+        response = self._session.post(
             self.OAUTH_TOKEN_URL,
             data=payload,
             headers=headers,
@@ -163,7 +162,6 @@
             proxies=self.proxies,
             timeout=self.requests_timeout,
         )
->>>>>>> 6d7fe6c1
         if response.status_code != 200:
             raise SpotifyOauthError(response.reason)
         token_info = response.json()
@@ -200,6 +198,7 @@
         username=None,
         proxies=None,
         show_dialog=False,
+        requests_session=True,
         requests_timeout=None
     ):
         """
@@ -216,6 +215,8 @@
                                       after a given number of seconds
                  - username - username of current client
         """
+
+        super(self.__class__, self).__init__(requests_session)
 
         self.client_id = client_id
         self.client_secret = client_secret
@@ -423,11 +424,7 @@
 
         headers = self._make_authorization_headers()
 
-<<<<<<< HEAD
-        response = session.post(self.OAUTH_TOKEN_URL, data=payload,
-            headers=headers, verify=True, proxies=self.proxies)
-=======
-        response = requests.post(
+        response = self._session.post(
             self.OAUTH_TOKEN_URL,
             data=payload,
             headers=headers,
@@ -435,7 +432,6 @@
             proxies=self.proxies,
             timeout=self.requests_timeout,
         )
->>>>>>> 6d7fe6c1
         if response.status_code != 200:
             raise SpotifyOauthError(response.reason)
         token_info = response.json()
@@ -458,18 +454,13 @@
 
         headers = self._make_authorization_headers()
 
-<<<<<<< HEAD
-        response = session.post(self.OAUTH_TOKEN_URL, data=payload,
-            headers=headers, proxies=self.proxies)
-=======
-        response = requests.post(
+        response = self._session.post(
             self.OAUTH_TOKEN_URL,
             data=payload,
             headers=headers,
             proxies=self.proxies,
             timeout=self.requests_timeout,
         )
->>>>>>> 6d7fe6c1
         if response.status_code != 200:
             if False:  # debugging code
                 print("headers", headers)
