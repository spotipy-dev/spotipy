# -*- coding: utf-8 -*-

from __future__ import print_function

__all__ = [
    "is_token_expired",
    "SpotifyClientCredentials",
    "SpotifyOAuth",
    "SpotifyOauthError",
]

import base64
import json
import os
import sys
import time
import warnings

import requests
from spotipy.util import CLIENT_CREDS_ENV_VARS, get_host_port

# Workaround to support both python 2 & 3
import six
import six.moves.urllib.parse as urllibparse
from six.moves.BaseHTTPServer import HTTPServer, BaseHTTPRequestHandler
from six.moves.urllib_parse import urlparse, parse_qsl

from exceptions import SpotifyException


class SpotifyOauthError(Exception):
    pass


def _make_authorization_headers(client_id, client_secret):
    auth_header = base64.b64encode(
        six.text_type(client_id + ":" + client_secret).encode("ascii")
    )
    return {"Authorization": "Basic %s" % auth_header.decode("ascii")}


def is_token_expired(token_info):
    now = int(time.time())
    return token_info["expires_at"] - now < 60


def _ensure_value(value, env_key):
    env_val = CLIENT_CREDS_ENV_VARS[env_key]
    _val = value or os.getenv(env_val)
    if _val is None:
        msg = "No %s. Pass it or set a %s environment variable." % (
            env_key,
            env_val,
        )
        raise SpotifyOauthError(msg)
    return _val


class SpotifyAuthBase(object):
    def __init__(self, requests_session):
        if isinstance(requests_session, requests.Session):
            self._session = requests_session
        else:
            if requests_session:  # Build a new session.
                self._session = requests.Session()
            else:  # Use the Requests API module as a "session".
                from requests import api
                self._session = api

    @property
    def client_id(self):
        return self._client_id

    @client_id.setter
    def client_id(self, val):
        self._client_id = _ensure_value(val, "client_id")

    @property
    def client_secret(self):
        return self._client_secret

    @client_secret.setter
    def client_secret(self, val):
        self._client_secret = _ensure_value(val, "client_secret")

    @property
    def redirect_uri(self):
        return self._redirect_uri

    @redirect_uri.setter
    def redirect_uri(self, val):
        self._redirect_uri = _ensure_value(val, "redirect_uri")

    def __del__(self):
        """Make sure the connection (pool) gets closed"""
        if isinstance(self._session, requests.Session):
            self._session.close()


class SpotifyClientCredentials(SpotifyAuthBase):
    OAUTH_TOKEN_URL = "https://accounts.spotify.com/api/token"

    def __init__(self,
                 client_id=None,
                 client_secret=None,
                 proxies=None,
                 requests_session=True,
                 requests_timeout=None):
        """
        You can either provide a client_id and client_secret to the
        constructor or set SPOTIPY_CLIENT_ID and SPOTIPY_CLIENT_SECRET
        environment variables
        """

        super(self.__class__, self).__init__(requests_session)

        self.client_id = client_id
        self.client_secret = client_secret
        self.token_info = None
        self.proxies = proxies
        self.requests_timeout = requests_timeout

    def get_access_token(self, as_dict=True):
        """
        If a valid access token is in memory, returns it
        Else feches a new token and returns it

            Parameters:
            - as_dict - a boolean indicating if returning the access token
                as a token_info dictionary, otherwise it will be returned
                as a string.
        """
        if as_dict:
            warnings.warn(
                "You're using 'as_dict = True'."
                "get_access_token will return the token string directly in future "
                "versions. Please adjust your code accordingly, or use "
                "get_cached_token instead.",
                DeprecationWarning,
                stacklevel=2,
            )

        if self.token_info and not self.is_token_expired(self.token_info):
            return self.token_info if as_dict else self.token_info["access_token"]

        token_info = self._request_access_token()
        token_info = self._add_custom_values_to_token_info(token_info)
        self.token_info = token_info
        return self.token_info["access_token"]

    def _request_access_token(self):
        """Gets client credentials access token """
        payload = {"grant_type": "client_credentials"}

        headers = _make_authorization_headers(
            self.client_id, self.client_secret
        )

        response = self._session.post(
            self.OAUTH_TOKEN_URL,
            data=payload,
            headers=headers,
            verify=True,
            proxies=self.proxies,
            timeout=self.requests_timeout,
        )
        if response.status_code != 200:
            raise SpotifyOauthError(response.reason)
        token_info = response.json()
        return token_info

    def is_token_expired(self, token_info):
        return is_token_expired(token_info)

    def _add_custom_values_to_token_info(self, token_info):
        """
        Store some values that aren't directly provided by a Web API
        response.
        """
        token_info["expires_at"] = int(time.time()) + token_info["expires_in"]
        return token_info


class SpotifyOAuth(SpotifyAuthBase):
    """
    Implements Authorization Code Flow for Spotify's OAuth implementation.
    """

    OAUTH_AUTHORIZE_URL = "https://accounts.spotify.com/authorize"
    OAUTH_TOKEN_URL = "https://accounts.spotify.com/api/token"

    def __init__(
        self,
        client_id=None,
        client_secret=None,
        redirect_uri=None,
        state=None,
        scope=None,
        cache_path=None,
        username=None,
        proxies=None,
        show_dialog=False,
        requests_session=True,
        requests_timeout=None
    ):
        """
            Creates a SpotifyOAuth object

            Parameters:
                 - client_id - the client id of your app
                 - client_secret - the client secret of your app
                 - redirect_uri - the redirect URI of your app
                 - state - security state
                 - scope - the desired scope of the request
                 - cache_path - path to location to save tokens
                 - requests_timeout - tell Requests to stop waiting for a response
                                      after a given number of seconds
                 - username - username of current client
        """

        super(self.__class__, self).__init__(requests_session)

        self.client_id = client_id
        self.client_secret = client_secret
        self.redirect_uri = redirect_uri
        self.state = state
        self.cache_path = cache_path
        self.username = username or os.getenv(
            CLIENT_CREDS_ENV_VARS["client_username"]
        )
        self.scope = self._normalize_scope(scope)
        self.proxies = proxies
        self.requests_timeout = requests_timeout
        self.show_dialog = show_dialog

    def get_cached_token(self):
        """ Gets a cached auth token
        """
        token_info = None

        if not self.cache_path and self.username:
            self.cache_path = ".cache-" + str(self.username)
        elif not self.cache_path and not self.username:
            raise SpotifyOauthError(
                "You must either set a cache_path or a username."
            )

        if self.cache_path:
            try:
                f = open(self.cache_path)
                token_info_string = f.read()
                f.close()
                token_info = json.loads(token_info_string)

                # if scopes don't match, then bail
                if "scope" not in token_info or not self._is_scope_subset(
                    self.scope, token_info["scope"]
                ):
                    return None

                if self.is_token_expired(token_info):
                    token_info = self.refresh_access_token(
                        token_info["refresh_token"]
                    )

            except IOError:
                pass
        return token_info

    def _save_token_info(self, token_info):
        if self.cache_path:
            try:
                f = open(self.cache_path, "w")
                f.write(json.dumps(token_info))
                f.close()
            except IOError:
                self._warn("couldn't write token cache to " + self.cache_path)
                pass

    def _is_scope_subset(self, needle_scope, haystack_scope):
        needle_scope = set(needle_scope.split()) if needle_scope else set()
        haystack_scope = (
            set(haystack_scope.split()) if haystack_scope else set()
        )
        return needle_scope <= haystack_scope

    def is_token_expired(self, token_info):
        return is_token_expired(token_info)

    def get_authorize_url(self, state=None):
        """ Gets the URL to use to authorize this app
        """
        payload = {
            "client_id": self.client_id,
            "response_type": "code",
            "redirect_uri": self.redirect_uri,
        }
        if self.scope:
            payload["scope"] = self.scope
        if state is None:
            state = self.state
        if state is not None:
            payload["state"] = state
        if self.show_dialog:
            payload["show_dialog"] = True

        urlparams = urllibparse.urlencode(payload)

        return "%s?%s" % (self.OAUTH_AUTHORIZE_URL, urlparams)

    def parse_response_code(self, url):
        """ Parse the response code in the given response url

            Parameters:
                - url - the response url
        """

        try:
            return url.split("?code=")[1].split("&")[0]
        except IndexError:
            return None

    def _make_authorization_headers(self):
        return _make_authorization_headers(self.client_id, self.client_secret)

    def _open_auth_url(self):
        auth_url = self.get_authorize_url()

        try:
            import webbrowser
            webbrowser.open(auth_url)
            print("Opened %s in your browser" % auth_url)
        except webbrowser.Error:
            print("Please navigate here: %s" % auth_url)

    def _get_auth_response_interactive(self):
        self._open_auth_url()
        print("")
        print("")

        try:
            response = raw_input("Enter the URL you were redirected to: ")
        except NameError:
            response = input("Enter the URL you were redirected to: ")
        print("")
        print("")
        return self.parse_response_code(response)

    def _get_auth_response_local_server(self, redirect_port):
        server = start_local_http_server(redirect_port)
        self._open_auth_url()
        server.handle_request()

        if server.auth_code is not None:
            return server.auth_code
        elif server.error is not None:
            raise SpotifyOauthError("Received error from OAuth server: {}".format(server.error))
        else:
            raise SpotifyOauthError("Server listening on localhost has not been accessed")

    def get_auth_response(self):
        print(
            """

            User authentication requires interaction with your
            web browser. Once you enter your credentials and
            give authorization, you will be redirected to
            a url.

        """
        )

        redirect_info = urlparse(self.redirect_uri)
        redirect_host, redirect_port = get_host_port(redirect_info.netloc)

        if redirect_host in ("127.0.0.1", "localhost") and redirect_info.scheme == "http":
            return self._get_auth_response_local_server(redirect_port)
        else:
            print("""
            Paste that url you were directed to to
            complete the authorization.
""")
            return self._get_auth_response_interactive()

    def get_authorization_code(self, response=None):
        return self.parse_response_code(response or self.get_auth_response())

    def get_access_token(self, code=None, as_dict=True, check_cache=True):
        """ Gets the access token for the app given the code

            Parameters:
                - code - the response code
                - as_dict - a boolean indicating if returning the access token
                            as a token_info dictionary, otherwise it will be returned
                            as a string.
        """
        if as_dict:
            print("")
            warnings.warn(
                "You're using 'as_dict = True'."
                "get_access_token will return the token string directly in future "
                "versions. Please adjust your code accordingly, or use "
                "get_cached_token instead.",
                DeprecationWarning,
                stacklevel=2,
            )
            print("")
        if check_cache:
            token_info = self.get_cached_token()
            if token_info is not None:
                if is_token_expired(token_info):
                    token_info = self.refresh_access_token(
                        token_info["refresh_token"]
                    )
                return token_info if as_dict else token_info["access_token"]

        payload = {
            "redirect_uri": self.redirect_uri,
            "code": code or self.get_authorization_code(),
            "grant_type": "authorization_code",
        }
        if self.scope:
            payload["scope"] = self.scope
        if self.state:
            payload["state"] = self.state

        headers = self._make_authorization_headers()

        response = self._session.post(
            self.OAUTH_TOKEN_URL,
            data=payload,
            headers=headers,
            verify=True,
            proxies=self.proxies,
            timeout=self.requests_timeout,
        )
        if response.status_code != 200:
            raise SpotifyOauthError(response.reason)
        token_info = response.json()
        token_info = self._add_custom_values_to_token_info(token_info)
        self._save_token_info(token_info)
        return token_info if as_dict else token_info["access_token"]

    def _normalize_scope(self, scope):
        if scope:
            scopes = sorted(scope.split())
            return " ".join(scopes)
        else:
            return None

    def refresh_access_token(self, refresh_token):
        payload = {
            "refresh_token": refresh_token,
            "grant_type": "refresh_token",
        }

        headers = self._make_authorization_headers()

<<<<<<< HEAD
        response = requests.post(self.OAUTH_TOKEN_URL, data=payload,
            headers=headers, proxies=self.proxies)
        try:
            response.raise_for_status()
        except:
            message = "Couldn't refresh token: code:%d reason:%s" % (
                response.status_code,
                response.reason,
            )
            raise SpotifyException(response.status_code,
                                   -1,
                                   message,
                                   headers)
=======
        response = self._session.post(
            self.OAUTH_TOKEN_URL,
            data=payload,
            headers=headers,
            proxies=self.proxies,
            timeout=self.requests_timeout,
        )
        if response.status_code != 200:
            if False:  # debugging code
                print("headers", headers)
                print("request", response.url)
            self._warn(
                "couldn't refresh token: code:%d reason:%s"
                % (response.status_code, response.reason)
            )
            return None
>>>>>>> 5b5b30dd
        token_info = response.json()
        token_info = self._add_custom_values_to_token_info(token_info)
        if "refresh_token" not in token_info:
            token_info["refresh_token"] = refresh_token
        self._save_token_info(token_info)
        return token_info

    def _add_custom_values_to_token_info(self, token_info):
        """
        Store some values that aren't directly provided by a Web API
        response.
        """
        token_info["expires_at"] = int(time.time()) + token_info["expires_in"]
        token_info["scope"] = self.scope
        return token_info

    def _warn(self, msg):
        print("warning:" + msg, file=sys.stderr)


class RequestHandler(BaseHTTPRequestHandler):
    def do_GET(self):
        query_s = urlparse(self.path).query
        form = dict(parse_qsl(query_s))

        self.send_response(200)
        self.send_header("Content-Type", "text/html")
        self.end_headers()

        if "code" in form:
            self.server.auth_code = form["code"]
            self.server.error = None
            status = "successful"
        elif "error" in form:
            self.server.error = form["error"]
            self.server.auth_code = None
            status = "failed ({})".format(form["error"])
        else:
            self._write("<html><body><h1>Invalid request</h1></body></html>")
            return

        self._write("""<html>
<script>
window.close()
</script>
<body>
<h1>Authentication status: {}</h1>
This window can be closed.
</body>
</html>""".format(status))

    def _write(self, text):
        return self.wfile.write(text.encode("utf-8"))

    def log_message(self, format, *args):
        return


def start_local_http_server(port, handler=RequestHandler):
    server = HTTPServer(("127.0.0.1", port), handler)
    server.allow_reuse_address = True
    server.auth_code = None
    server.error = None
    return server<|MERGE_RESOLUTION|>--- conflicted
+++ resolved
@@ -18,14 +18,13 @@
 
 import requests
 from spotipy.util import CLIENT_CREDS_ENV_VARS, get_host_port
+from spotipy.client import SpotifyException
 
 # Workaround to support both python 2 & 3
 import six
 import six.moves.urllib.parse as urllibparse
 from six.moves.BaseHTTPServer import HTTPServer, BaseHTTPRequestHandler
 from six.moves.urllib_parse import urlparse, parse_qsl
-
-from exceptions import SpotifyException
 
 
 class SpotifyOauthError(Exception):
@@ -275,7 +274,6 @@
                 f.close()
             except IOError:
                 self._warn("couldn't write token cache to " + self.cache_path)
-                pass
 
     def _is_scope_subset(self, needle_scope, haystack_scope):
         needle_scope = set(needle_scope.split()) if needle_scope else set()
@@ -456,9 +454,13 @@
 
         headers = self._make_authorization_headers()
 
-<<<<<<< HEAD
-        response = requests.post(self.OAUTH_TOKEN_URL, data=payload,
-            headers=headers, proxies=self.proxies)
+        response = self._session.post(
+            self.OAUTH_TOKEN_URL,
+            data=payload,
+            headers=headers,
+            proxies=self.proxies,
+            timeout=self.requests_timeout,
+        )
         try:
             response.raise_for_status()
         except:
@@ -470,24 +472,6 @@
                                    -1,
                                    message,
                                    headers)
-=======
-        response = self._session.post(
-            self.OAUTH_TOKEN_URL,
-            data=payload,
-            headers=headers,
-            proxies=self.proxies,
-            timeout=self.requests_timeout,
-        )
-        if response.status_code != 200:
-            if False:  # debugging code
-                print("headers", headers)
-                print("request", response.url)
-            self._warn(
-                "couldn't refresh token: code:%d reason:%s"
-                % (response.status_code, response.reason)
-            )
-            return None
->>>>>>> 5b5b30dd
         token_info = response.json()
         token_info = self._add_custom_values_to_token_info(token_info)
         if "refresh_token" not in token_info:
