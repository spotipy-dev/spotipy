--- conflicted
+++ resolved
@@ -732,221 +732,7 @@
             "description": description
         }
 
-<<<<<<< HEAD
-        return self._post("users/%s/playlists" % (user,), payload=data)
-
-    def user_playlist_change_details(
-        self,
-        user,
-        playlist_id,
-        name=None,
-        public=None,
-        collaborative=None,
-        description=None,
-    ):
-        warnings.warn(
-            "You should use `playlist_change_details(playlist_id, ...)` instead",
-            DeprecationWarning,
-        )
-        """ Changes a playlist's name and/or public/private state
-
-            Parameters:
-                - user - the id of the user
-                - playlist_id - the id of the playlist
-                - name - optional name of the playlist
-                - public - optional is the playlist public
-                - collaborative - optional is the playlist collaborative
-                - description - optional description of the playlist
-        """
-
-        return self.playlist_change_details(playlist_id, name, public,
-                                            collaborative, description)
-
-    def user_playlist_unfollow(self, user, playlist_id):
-        """ Unfollows (deletes) a playlist for a user
-
-            Parameters:
-                - user - the id of the user
-                - name - the name of the playlist
-        """
-        warnings.warn(
-            "You should use `current_user_unfollow_playlist(playlist_id)` instead",
-            DeprecationWarning,
-        )
-        return self.current_user_unfollow_playlist(playlist_id)
-
-    def user_playlist_add_tracks(
-        self, user, playlist_id, tracks, position=None
-    ):
-        warnings.warn(
-            "You should use `playlist_add_items(playlist_id, tracks)` instead",
-            DeprecationWarning,
-        )
-        """ Adds tracks to a playlist
-
-            Parameters:
-                - user - the id of the user
-                - playlist_id - the id of the playlist
-                - tracks - a list of track URIs, URLs or IDs
-                - position - the position to add the tracks
-        """
-        tracks = [self._get_uri("track", tid) for tid in tracks]
-        return self.playlist_add_items(playlist_id, tracks, position)
-
-    def user_playlist_add_episodes(
-        self, user, playlist_id, episodes, position=None
-    ):
-        warnings.warn(
-            "You should use `playlist_add_items(playlist_id, episodes)` instead",
-            DeprecationWarning,
-        )
-        """ Adds episodes to a playlist
-
-            Parameters:
-                - user - the id of the user
-                - playlist_id - the id of the playlist
-                - episodes - a list of track URIs, URLs or IDs
-                - position - the position to add the episodes
-        """
-        episodes = [self._get_uri("episode", tid) for tid in episodes]
-        return self.playlist_add_items(playlist_id, episodes, position)
-
-    def user_playlist_replace_tracks(self, user, playlist_id, tracks):
-        """ Replace all tracks in a playlist for a user
-
-            Parameters:
-                - user - the id of the user
-                - playlist_id - the id of the playlist
-                - tracks - the list of track ids to add to the playlist
-        """
-        warnings.warn(
-            "You should use `playlist_replace_items(playlist_id, tracks)` instead",
-            DeprecationWarning,
-        )
-        return self.playlist_replace_items(playlist_id, tracks)
-
-    def user_playlist_reorder_tracks(
-        self,
-        user,
-        playlist_id,
-        range_start,
-        insert_before,
-        range_length=1,
-        snapshot_id=None,
-    ):
-        """ Reorder tracks in a playlist from a user
-
-            Parameters:
-                - user - the id of the user
-                - playlist_id - the id of the playlist
-                - range_start - the position of the first track to be reordered
-                - range_length - optional the number of tracks to be reordered
-                                 (default: 1)
-                - insert_before - the position where the tracks should be
-                                  inserted
-                - snapshot_id - optional playlist's snapshot ID
-        """
-        warnings.warn(
-            "You should use `playlist_reorder_items(playlist_id, ...)` instead",
-            DeprecationWarning,
-        )
-        return self.playlist_reorder_items(playlist_id, range_start,
-                                           insert_before, range_length,
-                                           snapshot_id)
-
-    def user_playlist_remove_all_occurrences_of_tracks(
-        self, user, playlist_id, tracks, snapshot_id=None
-    ):
-        """ Removes all occurrences of the given tracks from the given playlist
-
-            Parameters:
-                - user - the id of the user
-                - playlist_id - the id of the playlist
-                - tracks - the list of track ids to remove from the playlist
-                - snapshot_id - optional id of the playlist snapshot
-
-        """
-        warnings.warn(
-            "You should use `playlist_remove_all_occurrences_of_items"
-            "(playlist_id, tracks)` instead",
-            DeprecationWarning,
-        )
-        return self.playlist_remove_all_occurrences_of_items(playlist_id,
-                                                             tracks,
-                                                             snapshot_id)
-
-    def user_playlist_remove_specific_occurrences_of_tracks(
-        self, user, playlist_id, tracks, snapshot_id=None
-    ):
-        """ Removes all occurrences of the given tracks from the given playlist
-
-            Parameters:
-                - user - the id of the user
-                - playlist_id - the id of the playlist
-                - tracks - an array of objects containing Spotify URIs of the
-                    tracks to remove with their current positions in the
-                    playlist.  For example:
-                        [  { "uri":"4iV5W9uYEdYUVa79Axb7Rh", "positions":[2] },
-                        { "uri":"1301WleyT98MSxVHPZCA6M", "positions":[7] } ]
-                - snapshot_id - optional id of the playlist snapshot
-        """
-        warnings.warn(
-            "You should use `playlist_remove_specific_occurrences_of_items"
-            "(playlist_id, tracks)` instead",
-            DeprecationWarning,
-        )
-        plid = self._get_id("playlist", playlist_id)
-        ftracks = []
-        for tr in tracks:
-            ftracks.append(
-                {
-                    "uri": self._get_uri("track", tr["uri"]),
-                    "positions": tr["positions"],
-                }
-            )
-        payload = {"tracks": ftracks}
-        if snapshot_id:
-            payload["snapshot_id"] = snapshot_id
-        return self._delete(
-            "users/%s/playlists/%s/tracks" % (user, plid), payload=payload
-        )
-
-    def user_playlist_follow_playlist(self, playlist_owner_id, playlist_id):
-        """
-        Add the current authenticated user as a follower of a playlist.
-
-        Parameters:
-            - playlist_owner_id - the user id of the playlist owner
-            - playlist_id - the id of the playlist
-
-        """
-        warnings.warn(
-            "You should use `current_user_follow_playlist(playlist_id)` instead",
-            DeprecationWarning,
-        )
-        return self.current_user_follow_playlist(playlist_id)
-
-    def user_playlist_is_following(
-        self, playlist_owner_id, playlist_id, user_ids
-    ):
-        """
-        Check to see if the given users are following the given playlist
-
-        Parameters:
-            - playlist_owner_id - the user id of the playlist owner
-            - playlist_id - the id of the playlist
-            - user_ids - the ids of the users that you want to check to see
-                if they follow the playlist. Maximum: 5 ids.
-
-        """
-        warnings.warn(
-            "You should use `playlist_is_following(playlist_id, user_ids)` instead",
-            DeprecationWarning,
-        )
-        return self.playlist_is_following(playlist_id, user_ids)
-=======
         return self._post(f"users/{user}/playlists", payload=data)
->>>>>>> 71fe07a5
 
     def playlist_change_details(
         self,
@@ -1007,13 +793,9 @@
         plid = self._get_id("playlist", playlist_id)
         items = [self._url_to_uri(item) if self._is_url(item) else item for item in items]
         return self._post(
-<<<<<<< HEAD
-            "playlists/%s/tracks" % (plid),
+            f"playlists/{plid}/tracks",
             payload=items,
             position=position,
-=======
-            f"playlists/{plid}/tracks", payload=ftracks, position=position
->>>>>>> 71fe07a5
         )
 
     def playlist_replace_items(self, playlist_id, items):
