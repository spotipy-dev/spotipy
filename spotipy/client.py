""" A simple and thin Python library for the Spotify Web API """

__all__ = ["Spotify", "SpotifyException"]

import json
import logging
import re
import warnings

import requests

from spotipy.exceptions import SpotifyException
from spotipy.util import Retry

from collections import defaultdict

logger = logging.getLogger(__name__)


class Spotify:
    """
        Example usage::

            import spotipy

            urn = 'spotify:artist:3jOstUTkEu2JkjvRdBA5Gu'
            sp = spotipy.Spotify()

            artist = sp.artist(urn)
            print(artist)

            user = sp.user('plamere')
            print(user)
    """
    max_retries = 3
    default_retry_codes = (429, 500, 502, 503, 504)
    country_codes = [
        "AD",
        "AR",
        "AU",
        "AT",
        "BE",
        "BO",
        "BR",
        "BG",
        "CA",
        "CL",
        "CO",
        "CR",
        "CY",
        "CZ",
        "DK",
        "DO",
        "EC",
        "SV",
        "EE",
        "FI",
        "FR",
        "DE",
        "GR",
        "GT",
        "HN",
        "HK",
        "HU",
        "IS",
        "ID",
        "IE",
        "IT",
        "JP",
        "LV",
        "LI",
        "LT",
        "LU",
        "MY",
        "MT",
        "MX",
        "MC",
        "NL",
        "NZ",
        "NI",
        "NO",
        "PA",
        "PY",
        "PE",
        "PH",
        "PL",
        "PT",
        "SG",
        "ES",
        "SK",
        "SE",
        "CH",
        "TW",
        "TR",
        "GB",
        "US",
        "UY"]

    # Spotify URI scheme defined in [1], and the ID format as base-62 in [2].
    #
    # Unfortunately the IANA specification is out of date and doesn't include the new types
    # show and episode. Additionally, for the user URI, it does not specify which characters
    # are valid for usernames, so the assumption is alphanumeric which coincidentally are also
    # the same ones base-62 uses.
    # In limited manual exploration this seems to hold true, as newly accounts are assigned an
    # identifier that looks like the base-62 of all other IDs, but some older accounts only have
    # numbers and even older ones seemed to have been allowed to freely pick this name.
    #
    # [1] https://www.iana.org/assignments/uri-schemes/prov/spotify
    # [2] https://developer.spotify.com/documentation/web-api/concepts/spotify-uris-ids
    _regex_spotify_uri = r'^spotify:(?:(?P<type>track|artist|album|playlist|show|episode|audiobook):(?P<id>[0-9A-Za-z]+)|user:(?P<username>[0-9A-Za-z]+):playlist:(?P<playlistid>[0-9A-Za-z]+))$'  # noqa: E501

    # Spotify URLs are defined at [1]. The assumption is made that they are all
    # pointing to open.spotify.com, so a regex is used to parse them as well,
    # instead of a more complex URL parsing function.
    # Spotify recently added "/intl-<countrycode>" to their links. This change is undocumented.
    # There is an assumption that the country code uses the ISO 3166-1 alpha-2 standard [2],
    # but this has not been confirmed yet. Spotipy has no use for this, so it gets ignored.
    #
    # [1] https://developer.spotify.com/documentation/web-api/concepts/spotify-uris-ids
    # [2] https://en.wikipedia.org/wiki/ISO_3166-1_alpha-2
    _regex_spotify_url = r'^(http[s]?:\/\/)?open.spotify.com\/(intl-\w\w\/)?(?P<type>track|artist|album|playlist|show|episode|user|audiobook)\/(?P<id>[0-9A-Za-z]+)(\?.*)?$'  # noqa: E501

    _regex_base62 = r'^[0-9A-Za-z]+$'

    def __init__(
        self,
        access_token=None,
        auth_manager=None,
        requests_session=True,
        proxies=None,
        requests_timeout=5,
        status_forcelist=None,
        retries=max_retries,
        status_retries=max_retries,
        backoff_factor=0.3,
        language=None,
    ):
        """
        Creates a Spotify API client.

        :param access_token: An access token (optional). If not None, then this parameter
            will override the auth_manager parameter. Prefer `auth_manager` over this parameter
            because otherwise you cannot refresh the `access_token`.
        :param auth_manager:
            SpotifyOauth, SpotifyClientCredentials, or SpotifyPKCE object
        :param requests_session:
            A Requests session object or a true value to create one.
            A false value disables sessions.
            It should generally be a good idea to keep sessions enabled
            for performance reasons (connection pooling).
        :param proxies:
            Definition of proxies (optional).
            See Requests doc https://2.python-requests.org/en/master/user/advanced/#proxies
        :param requests_timeout:
            Tell Requests to stop waiting for a response after a given
            number of seconds
        :param status_forcelist:
            Tell requests what type of status codes retries should occur on
        :param retries:
            Total number of retries to allow
        :param status_retries:
            Number of times to retry on bad status codes
        :param backoff_factor:
            A backoff factor to apply between attempts after the second try
            See urllib3 https://urllib3.readthedocs.io/en/latest/reference/urllib3.util.html
        :param language:
            The language parameter advertises what language the user prefers to see.
            See ISO-639-1 language code: https://en.wikipedia.org/wiki/List_of_ISO_639-1_codes
        """

        if access_token is not None and auth_manager is not None:
            warnings.warn(
                "Either `access_token` or `auth_manager` should be provided, "
                "not both. `auth_manager` will be ignored.",
                UserWarning
            )

        self.prefix = "https://api.spotify.com/v1/"
        self.access_token = access_token
        self.auth_manager = auth_manager
        self.proxies = proxies
        self.requests_timeout = requests_timeout
        self.status_forcelist = status_forcelist or self.default_retry_codes
        self.retries = retries
        self.status_retries = status_retries
        self.backoff_factor = backoff_factor
        self.language = language

        if isinstance(requests_session, requests.Session):
            self._session = requests_session
        elif requests_session:  # Build a new session.
            self._build_session()
        else:  # Use the Requests API module as a "session".
            self._session = requests.api

    def __del__(self):
        """Make sure the connection (pool) gets closed"""
        try:
            if isinstance(self._session, requests.Session):
                self._session.close()
        except AttributeError:
            pass

    def _build_session(self):
        self._session = requests.Session()
        retry = Retry(
            total=self.retries,
            connect=None,
            read=False,
            allowed_methods=frozenset(['GET', 'POST', 'PUT', 'DELETE']),
            status=self.status_retries,
            backoff_factor=self.backoff_factor,
            status_forcelist=self.status_forcelist)

        adapter = requests.adapters.HTTPAdapter(max_retries=retry)
        self._session.mount('http://', adapter)
        self._session.mount('https://', adapter)

    def _auth_headers(self):
        if self.access_token:
            return {"Authorization": f"Bearer {self.access_token}"}
        if not self.auth_manager:
            return {}
        try:
            token = self.auth_manager.get_access_token()
        except TypeError:
            token = self.auth_manager.get_access_token()
        return {"Authorization": f"Bearer {token}"}

    def _internal_call(self, method, url, payload, params):
        args = dict(params=params)
        if not url.startswith("http"):
            url = self.prefix + url
        headers = self._auth_headers()

        if "content_type" in args["params"]:
            headers["Content-Type"] = args["params"]["content_type"]
            del args["params"]["content_type"]
            if payload:
                args["data"] = payload
        else:
            headers["Content-Type"] = "application/json"
            if payload:
                args["data"] = json.dumps(payload)

        if self.language is not None:
            headers["Accept-Language"] = self.language

        logger.debug(f"Sending {method} to {url} with Params: "
                     f"{args.get('params')} Headers: {headers} and Body: {args.get('data')!r}")

        try:
            response = self._session.request(
                method, url, headers=headers, proxies=self.proxies,
                timeout=self.requests_timeout, **args
            )

            response.raise_for_status()
            results = response.json()
        except requests.exceptions.HTTPError as http_error:
            response = http_error.response
            try:
                json_response = response.json()
                error = json_response.get("error", {})
                msg = error.get("message")
                reason = error.get("reason")
            except ValueError:
                # if the response cannot be decoded into JSON (which raises a ValueError),
                # then try to decode it into text

                # if we receive an empty string (which is falsy), then replace it with `None`
                msg = response.text or None
                reason = None

            logger.error(f"HTTP Error for {method} to {url} with Params: "
                         f"{args.get('params')} returned {response.status_code} due to {msg}")

            raise SpotifyException(
                response.status_code,
                -1,
                f"{response.url}:\n {msg}",
                reason=reason,
                headers=response.headers,
            )
        except requests.exceptions.RetryError as retry_error:
            request = retry_error.request
            logger.error('Max Retries reached')
            try:
                reason = retry_error.args[0].reason
            except (IndexError, AttributeError):
                reason = None
            raise SpotifyException(
                429,
                -1,
                f"{request.path_url}:\n Max Retries",
                reason=reason
            )
        except ValueError:
            results = None

        logger.debug(f'RESULTS: {results}')
        return results

    def _get(self, url, args=None, payload=None, **kwargs):
        if args:
            kwargs.update(args)

        return self._internal_call("GET", url, payload, kwargs)

    def _post(self, url, args=None, payload=None, **kwargs):
        if args:
            kwargs.update(args)
        return self._internal_call("POST", url, payload, kwargs)

    def _delete(self, url, args=None, payload=None, **kwargs):
        if args:
            kwargs.update(args)
        return self._internal_call("DELETE", url, payload, kwargs)

    def _put(self, url, args=None, payload=None, **kwargs):
        if args:
            kwargs.update(args)
        return self._internal_call("PUT", url, payload, kwargs)

    def next(self, result):
        """ returns the next result given a paged result

            Parameters:
                - result - a previously returned paged result
        """
        return self._get(result["next"]) if result["next"] else None

    def previous(self, result):
        """ returns the previous result given a paged result

            Parameters:
                - result - a previously returned paged result
        """
        return self._get(result["previous"]) if result["previous"] else None

    def track(self, track_id, market=None):
        """ returns a single track given the track's ID, URI or URL

            Parameters:
                - track_id - a spotify URI, URL or ID
                - market - an ISO 3166-1 alpha-2 country code.
        """

        trid = self._get_id("track", track_id)
        return self._get(f"tracks/{trid}", market=market)

    def tracks(self, tracks, market=None):
        """ returns a list of tracks given a list of track IDs, URIs, or URLs

            Parameters:
                - tracks - a list of spotify URIs, URLs or IDs. Maximum: 50 IDs.
                - market - an ISO 3166-1 alpha-2 country code.
        """

        tlist = [self._get_id("track", t) for t in tracks]
        return self._get(f"tracks/?ids={','.join(tlist)}", market=market)

    def artist(self, artist_id):
        """ returns a single artist given the artist's ID, URI or URL

            Parameters:
                - artist_id - an artist ID, URI or URL
        """

        trid = self._get_id("artist", artist_id)
        return self._get(f"artists/{trid}")

    def artists(self, artists):
        """ returns a list of artists given the artist IDs, URIs, or URLs

            Parameters:
                - artists - a list of  artist IDs, URIs or URLs
        """

        tlist = [self._get_id("artist", a) for a in artists]
        return self._get(f"artists/?ids={','.join(tlist)}")

    def artist_albums(
        self, artist_id, album_type=None, include_groups=None, country=None, limit=20, offset=0
    ):
        """ Get Spotify catalog information about an artist's albums

            Parameters:
                - artist_id - the artist ID, URI or URL
                - include_groups - the types of items to return. One or more of 'album', 'single',
                                   'appears_on', 'compilation'. If multiple types are desired,
                                   pass in a comma separated string; e.g., 'album,single'.
                - country - limit the response to one particular country.
                - limit  - the number of albums to return
                - offset - the index of the first album to return
        """

        if album_type:
            warnings.warn(
                "You're using `artist_albums(..., album_type='...')` which will be removed in "
                "future versions. Please adjust your code accordingly by using "
                "`artist_albums(..., include_groups='...')` instead.",
                DeprecationWarning,
            )
            include_groups = include_groups or album_type

        trid = self._get_id("artist", artist_id)
        return self._get(
            f"artists/{trid}/albums",
            album_type=album_type,
            include_groups=include_groups,
            country=country,
            limit=limit,
            offset=offset,
        )

    def artist_top_tracks(self, artist_id, country="US"):
        """ Get Spotify catalog information about an artist's top 10 tracks
            by country.

            Parameters:
                - artist_id - the artist ID, URI or URL
                - country - limit the response to one particular country.
        """

        trid = self._get_id("artist", artist_id)
        return self._get(f"artists/{trid}/top-tracks", country=country)

    def artist_related_artists(self, artist_id):
        """ Get Spotify catalog information about artists similar to an
            identified artist. Similarity is based on analysis of the
            Spotify community's listening history.

            Parameters:
                - artist_id - the artist ID, URI or URL
        """
        warnings.warn(
            "You're using `artist_related_artists(...)`, "
            "which is marked as deprecated by Spotify.",
            DeprecationWarning
        )
        trid = self._get_id("artist", artist_id)
        return self._get(f"artists/{trid}/related-artists")

    def album(self, album_id, market=None):
        """ returns a single album given the album's ID, URIs or URL

            Parameters:
                - album_id - the album ID, URI or URL
                - market - an ISO 3166-1 alpha-2 country code
        """

        trid = self._get_id("album", album_id)
        if market is not None:
            return self._get(f"albums/{trid}?market={market}")
        else:
            return self._get(f"albums/{trid}")

    def album_tracks(self, album_id, limit=50, offset=0, market=None):
        """ Get Spotify catalog information about an album's tracks

            Parameters:
                - album_id - the album ID, URI or URL
                - limit  - the number of items to return
                - offset - the index of the first item to return
                - market - an ISO 3166-1 alpha-2 country code.

        """

        trid = self._get_id("album", album_id)
        return self._get(
            f"albums/{trid}/tracks/", limit=limit, offset=offset, market=market
        )

    def albums(self, albums, market=None):
        """ returns a list of albums given the album IDs, URIs, or URLs

            Parameters:
                - albums - a list of  album IDs, URIs or URLs
                - market - an ISO 3166-1 alpha-2 country code
        """

        tlist = [self._get_id("album", a) for a in albums]
        if market is not None:
            return self._get(f"albums/?ids={','.join(tlist)}&market={market}")
        else:
            return self._get(f"albums/?ids={','.join(tlist)}")

    def show(self, show_id, market=None):
        """ returns a single show given the show's ID, URIs or URL

            Parameters:
                - show_id - the show ID, URI or URL
                - market - an ISO 3166-1 alpha-2 country code.
                           The show must be available in the given market.
                           If user-based authorization is in use, the user's country
                           takes precedence. If neither market nor user country are
                           provided, the content is considered unavailable for the client.
        """

        trid = self._get_id("show", show_id)
        return self._get(f"shows/{trid}", market=market)

    def shows(self, shows, market=None):
        """ returns a list of shows given the show IDs, URIs, or URLs

            Parameters:
                - shows - a list of show IDs, URIs or URLs
                - market - an ISO 3166-1 alpha-2 country code.
                           Only shows available in the given market will be returned.
                           If user-based authorization is in use, the user's country
                           takes precedence. If neither market nor user country are
                           provided, the content is considered unavailable for the client.
        """

        tlist = [self._get_id("show", s) for s in shows]
        return self._get(f"shows/?ids={','.join(tlist)}", market=market)

    def show_episodes(self, show_id, limit=50, offset=0, market=None):
        """ Get Spotify catalog information about a show's episodes

            Parameters:
                - show_id - the show ID, URI or URL
                - limit  - the number of items to return
                - offset - the index of the first item to return
                - market - an ISO 3166-1 alpha-2 country code.
                           Only episodes available in the given market will be returned.
                           If user-based authorization is in use, the user's country
                           takes precedence. If neither market nor user country are
                           provided, the content is considered unavailable for the client.
        """

        trid = self._get_id("show", show_id)
        return self._get(
            f"shows/{trid}/episodes/", limit=limit, offset=offset, market=market
        )

    def episode(self, episode_id, market=None):
        """ returns a single episode given the episode's ID, URIs or URL

            Parameters:
                - episode_id - the episode ID, URI or URL
                - market - an ISO 3166-1 alpha-2 country code.
                           The episode must be available in the given market.
                           If user-based authorization is in use, the user's country
                           takes precedence. If neither market nor user country are
                           provided, the content is considered unavailable for the client.
        """

        trid = self._get_id("episode", episode_id)
        return self._get(f"episodes/{trid}", market=market)

    def episodes(self, episodes, market=None):
        """ returns a list of episodes given the episode IDs, URIs, or URLs

            Parameters:
                - episodes - a list of episode IDs, URIs or URLs
                - market - an ISO 3166-1 alpha-2 country code.
                           Only episodes available in the given market will be returned.
                           If user-based authorization is in use, the user's country
                           takes precedence. If neither market nor user country are
                           provided, the content is considered unavailable for the client.
        """

        tlist = [self._get_id("episode", e) for e in episodes]
        return self._get(f"episodes/?ids={','.join(tlist)}", market=market)

    def search(self, q, limit=10, offset=0, type="track", market=None):
        """ searches for an item

            Parameters:
                - q - the search query (see how to write a query in the
                      official documentation https://developer.spotify.com/documentation/web-api/reference/search/)  # noqa
                - limit - the number of items to return (min = 1, default = 10, max = 50). The limit is applied
                          within each type, not on the total response.
                - offset - the index of the first item to return
                - type - the types of items to return. One or more of 'artist', 'album',
                         'track', 'playlist', 'show', and 'episode'.  If multiple types are desired,
                         pass in a comma separated string; e.g., 'track,album,episode'.
                - market - An ISO 3166-1 alpha-2 country code or the string
                           from_token.
        """
        return self._get(
            "search", q=q, limit=limit, offset=offset, type=type, market=market
        )

    def search_markets(self, q, limit=10, offset=0, type="track", markets=None, total=None):
        """ (experimental) Searches multiple markets for an item

            Parameters:
                - q - the search query (see how to write a query in the
                      official documentation https://developer.spotify.com/documentation/web-api/reference/search/)  # noqa
                - limit  - the number of items to return (min = 1, default = 10, max = 50). If a search is to be done on multiple
                            markets, then this limit is applied to each market. (e.g. search US, CA, MX each with a limit of 10).
                            If multiple types are specified, this applies to each type.
                - offset - the index of the first item to return
                - type - the types of items to return. One or more of 'artist', 'album',
                         'track', 'playlist', 'show', or 'episode'. If multiple types are desired, pass in a comma separated string.
                - markets - A list of ISO 3166-1 alpha-2 country codes. Search all country markets by default.
                - total - the total number of results to return across multiple markets and types.
        """
        warnings.warn(
            "Searching multiple markets is an experimental feature. "
            "Please be aware that this method's inputs and outputs can change in the future.",
            UserWarning,
        )
        if not markets:
            markets = self.country_codes

        if not (isinstance(markets, (list, tuple))):
            markets = []

        warnings.warn(
            "Searching multiple markets is poorly performing.",
            UserWarning,
        )
        return self._search_multiple_markets(q, limit, offset, type, markets, total)

    def user(self, user):
        """ Gets basic profile information about a Spotify User

            Parameters:
                - user - the id of the usr
        """
        return self._get(f"users/{user}")

    def current_user_playlists(self, limit=50, offset=0):
        """ Get current user playlists without required getting his profile
            Parameters:
                - limit  - the number of items to return
                - offset - the index of the first item to return
        """
        return self._get("me/playlists", limit=limit, offset=offset)

    def playlist(self, playlist_id, fields=None, market=None, additional_types=("track",)):
        """ Gets playlist by id.

            Parameters:
                - playlist - the id of the playlist
                - fields - which fields to return
                - market - An ISO 3166-1 alpha-2 country code or the
                           string from_token.
                - additional_types - list of item types to return.
                                     valid types are: track and episode
        """
        plid = self._get_id("playlist", playlist_id)
        return self._get(
            f"playlists/{plid}",
            fields=fields,
            market=market,
            additional_types=",".join(additional_types),
        )

    def playlist_items(
        self,
        playlist_id,
        fields=None,
        limit=100,
        offset=0,
        market=None,
        additional_types=("track", "episode")
    ):
        """ Get full details of the tracks and episodes of a playlist.

            Parameters:
                - playlist_id - the playlist ID, URI or URL
                - fields - which fields to return
                - limit - the maximum number of tracks to return
                - offset - the index of the first track to return
                - market - an ISO 3166-1 alpha-2 country code.
                - additional_types - list of item types to return.
                                     valid types are: track and episode
        """
        plid = self._get_id("playlist", playlist_id)
        return self._get(
            f"playlists/{plid}/tracks",
            limit=limit,
            offset=offset,
            fields=fields,
            market=market,
            additional_types=",".join(additional_types),
        )

    def playlist_cover_image(self, playlist_id):
        """ Get cover image of a playlist.

            Parameters:
                - playlist_id - the playlist ID, URI or URL
        """
        plid = self._get_id("playlist", playlist_id)
        return self._get(f"playlists/{plid}/images")

    def playlist_upload_cover_image(self, playlist_id, image_b64):
        """ Replace the image used to represent a specific playlist

            Parameters:
                - playlist_id - the id of the playlist
                - image_b64 - image data as a Base64 encoded JPEG image string
                    (maximum payload size is 256 KB)
        """
        plid = self._get_id("playlist", playlist_id)
        return self._put(
            f"playlists/{plid}/images",
            payload=image_b64,
            content_type="image/jpeg",
        )

    def user_playlists(self, user, limit=50, offset=0):
        """ Gets playlists of a user

            Parameters:
                - user - the id of the usr
                - limit  - the number of items to return
                - offset - the index of the first item to return
        """
        return self._get(f"users/{user}/playlists", limit=limit, offset=offset)

    def user_playlist_create(self, user, name, public=True, collaborative=False, description=""):
        """ Creates a playlist for a user

            Parameters:
                - user - the id of the user
                - name - the name of the playlist
                - public - is the created playlist public
                - collaborative - is the created playlist collaborative
                - description - the description of the playlist
        """
        data = {
            "name": name,
            "public": public,
            "collaborative": collaborative,
            "description": description
        }

        return self._post(f"users/{user}/playlists", payload=data)

    def playlist_change_details(
        self,
        playlist_id,
        name=None,
        public=None,
        collaborative=None,
        description=None,
    ):
        """ Changes a playlist's name and/or public/private state,
            collaborative state, and/or description

            Parameters:
                - playlist_id - the id of the playlist
                - name - optional name of the playlist
                - public - optional is the playlist public
                - collaborative - optional is the playlist collaborative
                - description - optional description of the playlist
        """

        data = {}
        if isinstance(name, str):
            data["name"] = name
        if isinstance(public, bool):
            data["public"] = public
        if isinstance(collaborative, bool):
            data["collaborative"] = collaborative
        if isinstance(description, str):
            data["description"] = description
        return self._put(
            f"playlists/{self._get_id('playlist', playlist_id)}", payload=data
        )

    def current_user_unfollow_playlist(self, playlist_id):
        """ Unfollows (deletes) a playlist for the current authenticated
            user

            Parameters:
                - playlist_id - the id of the playlist
        """
        return self._delete(
            f"playlists/{self._get_id('playlist', playlist_id)}/followers"
        )

    def playlist_add_items(
        self, playlist_id, items, position=None
    ):
        """ Adds tracks/episodes to a playlist

            Parameters:
                - playlist_id - the id of the playlist
                - items - a list of track/episode URIs or URLs
                - position - the position to add the tracks
        """
        plid = self._get_id("playlist", playlist_id)
        ftracks = [self._get_uri("track", tid) for tid in items]
        return self._post(
            f"playlists/{plid}/tracks", payload=ftracks, position=position
        )

    def playlist_replace_items(self, playlist_id, items):
        """ Replace all tracks/episodes in a playlist

            Parameters:
                - playlist_id - the id of the playlist
                - items - list of track/episode ids to comprise playlist
        """
        plid = self._get_id("playlist", playlist_id)
        ftracks = [self._get_uri("track", tid) for tid in items]
        payload = {"uris": ftracks}
        return self._put(f"playlists/{plid}/tracks", payload=payload)

    def playlist_reorder_items(
        self,
        playlist_id,
        range_start,
        insert_before,
        range_length=1,
        snapshot_id=None,
    ):
        """ Reorder tracks in a playlist

            Parameters:
                - playlist_id - the id of the playlist
                - range_start - the position of the first track to be reordered
                - range_length - optional the number of tracks to be reordered
                                 (default: 1)
                - insert_before - the position where the tracks should be
                                  inserted
                - snapshot_id - optional playlist's snapshot ID
        """
        plid = self._get_id("playlist", playlist_id)
        payload = {
            "range_start": range_start,
            "range_length": range_length,
            "insert_before": insert_before,
        }
        if snapshot_id:
            payload["snapshot_id"] = snapshot_id
        return self._put(f"playlists/{plid}/tracks", payload=payload)

    def playlist_remove_all_occurrences_of_items(
        self, playlist_id, items, snapshot_id=None
    ):
        """ Removes all occurrences of the given tracks/episodes from the given playlist

            Parameters:
                - playlist_id - the id of the playlist
                - items - list of track/episode ids to remove from the playlist
                - snapshot_id - optional id of the playlist snapshot

        """

        plid = self._get_id("playlist", playlist_id)
        ftracks = [self._get_uri("track", tid) for tid in items]
        payload = {"tracks": [{"uri": track} for track in ftracks]}
        if snapshot_id:
            payload["snapshot_id"] = snapshot_id
        return self._delete(f"playlists/{plid}/tracks", payload=payload)

    def playlist_remove_specific_occurrences_of_items(
        self, playlist_id, items, snapshot_id=None
    ):
        """ Removes all occurrences of the given tracks from the given playlist

            Parameters:
                - playlist_id - the id of the playlist
                - items - an array of objects containing Spotify URIs of the
                    tracks/episodes to remove with their current positions in
                    the playlist.  For example:
                        [  { "uri":"4iV5W9uYEdYUVa79Axb7Rh", "positions":[2] },
                        { "uri":"1301WleyT98MSxVHPZCA6M", "positions":[7] } ]
                - snapshot_id - optional id of the playlist snapshot
        """

        plid = self._get_id("playlist", playlist_id)
        ftracks = [
            {
                "uri": self._get_uri("track", tr["uri"]),
                "positions": tr["positions"],
            }
            for tr in items
        ]
        payload = {"tracks": ftracks}
        if snapshot_id:
            payload["snapshot_id"] = snapshot_id
        return self._delete(f"playlists/{plid}/tracks", payload=payload)

    def current_user_follow_playlist(self, playlist_id, public=True):
        """
        Add the current authenticated user as a follower of a playlist.

        Parameters:
            - playlist_id - the id of the playlist

        """
        return self._put(
            f"playlists/{playlist_id}/followers",
            payload={"public": public}
        )

    def playlist_is_following(
        self, playlist_id, user_ids
    ):
        """
        Check to see if the given users are following the given playlist

        Parameters:
            - playlist_id - the id of the playlist
            - user_ids - the ids of the users that you want to check to see
                if they follow the playlist. Maximum: 5 ids.

        """
        return self._get(
            f"playlists/{playlist_id}/followers/contains?ids={','.join(user_ids)}"
        )

    def me(self):
        """ Get detailed profile information about the current user.
            An alias for the 'current_user' method.
        """
        return self._get("me/")

    def current_user(self):
        """ Get detailed profile information about the current user.
            An alias for the 'me' method.
        """
        return self.me()

    def current_user_playing_track(self):
        """ Get information about the current users currently playing track.
        """
        return self._get("me/player/currently-playing")

    def current_user_saved_albums(self, limit=20, offset=0, market=None):
        """ Gets a list of the albums saved in the current authorized user's
            "Your Music" library

            Parameters:
                - limit - the number of albums to return (MAX_LIMIT=50)
                - offset - the index of the first album to return
                - market - an ISO 3166-1 alpha-2 country code.

        """
        return self._get("me/albums", limit=limit, offset=offset, market=market)

    def current_user_saved_albums_add(self, albums=None):
        """ Add one or more albums to the current user's
            "Your Music" library.
            Parameters:
                - albums - a list of album URIs, URLs or IDs
        """

        if albums is None:
            albums = []
        alist = [self._get_id("album", a) for a in albums]
        return self._put(f"me/albums?ids={','.join(alist)}")

    def current_user_saved_albums_delete(self, albums=None):
        """ Remove one or more albums from the current user's
            "Your Music" library.

            Parameters:
                - albums - a list of album URIs, URLs or IDs
        """
        if albums is None:
            albums = []
        alist = [self._get_id("album", a) for a in albums]
        return self._delete(f"me/albums/?ids={','.join(alist)}")

    def current_user_saved_albums_contains(self, albums=None):
        """ Check if one or more albums is already saved in
            the current Spotify user’s “Your Music” library.

            Parameters:
                - albums - a list of album URIs, URLs or IDs
        """
        if albums is None:
            albums = []
        alist = [self._get_id("album", a) for a in albums]
        return self._get(f"me/albums/contains?ids={','.join(alist)}")

    def current_user_saved_tracks(self, limit=20, offset=0, market=None):
        """ Gets a list of the tracks saved in the current authorized user's
            "Your Music" library

            Parameters:
                - limit - the number of tracks to return
                - offset - the index of the first track to return
                - market - an ISO 3166-1 alpha-2 country code
        """
        return self._get("me/tracks", limit=limit, offset=offset, market=market)

    def current_user_saved_tracks_add(self, tracks=None):
        """ Add one or more tracks to the current user's
            "Your Music" library.

            Parameters:
                - tracks - a list of track URIs, URLs or IDs
        """
        tlist = [] if tracks is None else [self._get_id("track", t) for t in tracks]
        return self._put(f"me/tracks/?ids={','.join(tlist)}")

    def current_user_saved_tracks_delete(self, tracks=None):
        """ Remove one or more tracks from the current user's
            "Your Music" library.

            Parameters:
                - tracks - a list of track URIs, URLs or IDs
        """
        tlist = [] if tracks is None else [self._get_id("track", t) for t in tracks]
        return self._delete(f"me/tracks/?ids={','.join(tlist)}")

    def current_user_saved_tracks_contains(self, tracks=None):
        """ Check if one or more tracks is already saved in
            the current Spotify user’s “Your Music” library.

            Parameters:
                - tracks - a list of track URIs, URLs or IDs
        """
        tlist = [] if tracks is None else [self._get_id("track", t) for t in tracks]
        return self._get(f"me/tracks/contains?ids={','.join(tlist)}")

    def current_user_saved_episodes(self, limit=20, offset=0, market=None):
        """ Gets a list of the episodes saved in the current authorized user's
            "Your Music" library

            Parameters:
                - limit - the number of episodes to return
                - offset - the index of the first episode to return
                - market - an ISO 3166-1 alpha-2 country code

        """
        return self._get("me/episodes", limit=limit, offset=offset, market=market)

    def current_user_saved_episodes_add(self, episodes=None):
        """ Add one or more episodes to the current user's
            "Your Music" library.

            Parameters:
                - episodes - a list of episode URIs, URLs or IDs
        """
        elist = []
        if episodes is not None:
            elist = [self._get_id("episode", e) for e in episodes]
        return self._put(f"me/episodes/?ids={','.join(elist)}")

    def current_user_saved_episodes_delete(self, episodes=None):
        """ Remove one or more episodes from the current user's
            "Your Music" library.

            Parameters:
                - episodes - a list of episode URIs, URLs or IDs
        """
        elist = []
        if episodes is not None:
            elist = [self._get_id("episode", e) for e in episodes]
        return self._delete(f"me/episodes/?ids={','.join(elist)}")

    def current_user_saved_episodes_contains(self, episodes=None):
        """ Check if one or more episodes is already saved in
            the current Spotify user’s “Your Music” library.

            Parameters:
                - episodes - a list of episode URIs, URLs or IDs
        """
        elist = []
        if episodes is not None:
            elist = [self._get_id("episode", e) for e in episodes]
        return self._get(f"me/episodes/contains?ids={','.join(elist)}")

    def current_user_saved_shows(self, limit=20, offset=0, market=None):
        """ Gets a list of the shows saved in the current authorized user's
            "Your Music" library

            Parameters:
                - limit - the number of shows to return
                - offset - the index of the first show to return
                - market - an ISO 3166-1 alpha-2 country code

        """
        return self._get("me/shows", limit=limit, offset=offset, market=market)

    def current_user_saved_shows_add(self, shows=None):
        """ Add one or more albums to the current user's
            "Your Music" library.
            Parameters:
                - shows - a list of show URIs, URLs or IDs
        """
        if shows is None:
            shows = []
        slist = [self._get_id("show", s) for s in shows]
        return self._put(f"me/shows?ids={','.join(slist)}")

    def current_user_saved_shows_delete(self, shows=None):
        """ Remove one or more shows from the current user's
            "Your Music" library.

            Parameters:
                - shows - a list of show URIs, URLs or IDs
        """
        if shows is None:
            shows = []
        slist = [self._get_id("show", s) for s in shows]
        return self._delete(f"me/shows/?ids={','.join(slist)}")

    def current_user_saved_shows_contains(self, shows=None):
        """ Check if one or more shows is already saved in
            the current Spotify user’s “Your Music” library.

            Parameters:
                - shows - a list of show URIs, URLs or IDs
        """

        if shows is None:
            shows = []
        slist = [self._get_id("show", s) for s in shows]
        return self._get(f"me/shows/contains?ids={','.join(slist)}")

    def current_user_followed_artists(self, limit=20, after=None):
        """ Gets a list of the artists followed by the current authorized user

            Parameters:
                - limit - the number of artists to return
                - after - the last artist ID retrieved from the previous
                          request

        """
        return self._get(f"me/following?type=artist&limit={limit}&after={after}")

    def current_user_following_artists(self, ids=None):
        """ Check if the current user is following certain artists

            Returns list of booleans respective to ids

            Parameters:
                - ids - a list of artist URIs, URLs or IDs
        """
        idlist = [self._get_id("artist", i) for i in ids] if ids is not None else []
        return self._get(
            "me/following/contains", ids=",".join(idlist), type="artist"
        )

    def current_user_following_users(self, ids=None):
        """ Check if the current user is following certain users

            Returns list of booleans respective to ids

            Parameters:
                - ids - a list of user URIs, URLs or IDs
        """
        idlist = [self._get_id("user", i) for i in ids] if ids is not None else []
        return self._get(
            "me/following/contains", ids=",".join(idlist), type="user"
        )

    def current_user_top_artists(
        self, limit=20, offset=0, time_range="medium_term"
    ):
        """ Get the current user's top artists

            Parameters:
                - limit - the number of entities to return (max 50)
                - offset - the index of the first entity to return
                - time_range - Over what time frame are the affinities computed
                  Valid-values: short_term, medium_term, long_term
        """
        return self._get(
            "me/top/artists", time_range=time_range, limit=limit, offset=offset
        )

    def current_user_top_tracks(
        self, limit=20, offset=0, time_range="medium_term"
    ):
        """ Get the current user's top tracks

            Parameters:
                - limit - the number of entities to return
                - offset - the index of the first entity to return
                - time_range - Over what time frame are the affinities computed
                  Valid-values: short_term, medium_term, long_term
        """
        return self._get(
            "me/top/tracks", time_range=time_range, limit=limit, offset=offset
        )

    def current_user_recently_played(self, limit=50, after=None, before=None):
        """ Get the current user's recently played tracks

            Parameters:
                - limit - the number of entities to return
                - after - unix timestamp in milliseconds. Returns all items
                          after (but not including) this cursor position.
                          Cannot be used if before is specified.
                - before - unix timestamp in milliseconds. Returns all items
                           before (but not including) this cursor position.
                           Cannot be used if after is specified
        """
        return self._get(
            "me/player/recently-played",
            limit=limit,
            after=after,
            before=before,
        )

    def user_follow_artists(self, ids=None):
        """ Follow one or more artists
            Parameters:
                - ids - a list of artist IDs
        """
        if ids is None:
            ids = []
        return self._put(f"me/following?type=artist&ids={','.join(ids)}")

    def user_follow_users(self, ids=None):
        """ Follow one or more users
            Parameters:
                - ids - a list of user IDs
        """
        if ids is None:
            ids = []
        return self._put(f"me/following?type=user&ids={','.join(ids)}")

    def user_unfollow_artists(self, ids=None):
        """ Unfollow one or more artists
            Parameters:
                - ids - a list of artist IDs
        """
        if ids is None:
            ids = []
        return self._delete(f"me/following?type=artist&ids={','.join(ids)}")

    def user_unfollow_users(self, ids=None):
        """ Unfollow one or more users
            Parameters:
                - ids - a list of user IDs
        """
        if ids is None:
            ids = []
        return self._delete(f"me/following?type=user&ids={','.join(ids)}")

    def featured_playlists(
        self, locale=None, country=None, timestamp=None, limit=20, offset=0
    ):
        """ Get a list of Spotify featured playlists

            Parameters:
                - locale - The desired language, consisting of a lowercase ISO
                  639-1 alpha-2 language code and an uppercase ISO 3166-1 alpha-2
                  country code, joined by an underscore.

                - country - An ISO 3166-1 alpha-2 country code.

                - timestamp - A timestamp in ISO 8601 format:
                  yyyy-MM-ddTHH:mm:ss. Use this parameter to specify the user's
                  local time to get results tailored for that specific date and
                  time in the day

                - limit - The maximum number of items to return. Default: 20.
                  Minimum: 1. Maximum: 50

                - offset - The index of the first item to return. Default: 0
                  (the first object). Use with limit to get the next set of
                  items.
        """
        warnings.warn(
            "You're using `featured_playlists(...)`, "
            "which is marked as deprecated by Spotify.",
            DeprecationWarning,
        )
        return self._get(
            "browse/featured-playlists",
            locale=locale,
            country=country,
            timestamp=timestamp,
            limit=limit,
            offset=offset,
        )

    def new_releases(self, country=None, limit=20, offset=0):
        """ Get a list of new album releases featured in Spotify

            Parameters:
                - country - An ISO 3166-1 alpha-2 country code.

                - limit - The maximum number of items to return. Default: 20.
                  Minimum: 1. Maximum: 50

                - offset - The index of the first item to return. Default: 0
                  (the first object). Use with limit to get the next set of
                  items.
        """
        return self._get(
            "browse/new-releases", country=country, limit=limit, offset=offset
        )

    def category(self, category_id, country=None, locale=None):
        """ Get info about a category

            Parameters:
                - category_id - The Spotify category ID for the category.

                - country - An ISO 3166-1 alpha-2 country code.
                - locale - The desired language, consisting of an ISO 639-1 alpha-2
                  language code and an ISO 3166-1 alpha-2 country code, joined
                  by an underscore.
        """
        return self._get(
            f"browse/categories/{category_id}", country=country, locale=locale
        )

    def categories(self, country=None, locale=None, limit=20, offset=0):
        """ Get a list of categories

            Parameters:
                - country - An ISO 3166-1 alpha-2 country code.
                - locale - The desired language, consisting of an ISO 639-1 alpha-2
                  language code and an ISO 3166-1 alpha-2 country code, joined
                  by an underscore.

                - limit - The maximum number of items to return. Default: 20.
                  Minimum: 1. Maximum: 50

                - offset - The index of the first item to return. Default: 0
                  (the first object). Use with limit to get the next set of
                  items.
        """
        return self._get(
            "browse/categories",
            country=country,
            locale=locale,
            limit=limit,
            offset=offset,
        )

    def category_playlists(
        self, category_id=None, country=None, limit=20, offset=0
    ):
        """ Get a list of playlists for a specific Spotify category

            Parameters:
                - category_id - The Spotify category ID for the category.

                - country - An ISO 3166-1 alpha-2 country code.

                - limit - The maximum number of items to return. Default: 20.
                  Minimum: 1. Maximum: 50

                - offset - The index of the first item to return. Default: 0
                  (the first object). Use with limit to get the next set of
                  items.
        """
        warnings.warn(
            "You're using `category_playlists(...)`, "
            "which is marked as deprecated by Spotify.",
            DeprecationWarning,
        )
        return self._get(
            f"browse/categories/{category_id}/playlists",
            country=country,
            limit=limit,
            offset=offset,
        )

    def recommendations(
        self,
        seed_artists=None,
        seed_genres=None,
        seed_tracks=None,
        limit=20,
        country=None,
        **kwargs
    ):
        """ Get a list of recommended tracks for one to five seeds.
            (at least one of `seed_artists`, `seed_tracks` and `seed_genres`
            are needed)

            Parameters:
                - seed_artists - a list of artist IDs, URIs or URLs
                - seed_tracks - a list of track IDs, URIs or URLs
                - seed_genres - a list of genre names. Available genres for
                                recommendations can be found by calling
                                recommendation_genre_seeds

                - country - An ISO 3166-1 alpha-2 country code. If provided,
                            all results will be playable in this country.

                - limit - The maximum number of items to return. Default: 20.
                          Minimum: 1. Maximum: 100

                - min/max/target_<attribute> - For the tuneable track
                    attributes listed in the documentation, these values
                    provide filters and targeting on results.
        """
        warnings.warn(
            "You're using `recommendations(...)`, "
            "which is marked as deprecated by Spotify.",
            DeprecationWarning,
        )

        params = dict(limit=limit)
        if seed_artists:
            params["seed_artists"] = ",".join(
                [self._get_id("artist", a) for a in seed_artists]
            )
        if seed_genres:
            params["seed_genres"] = ",".join(seed_genres)
        if seed_tracks:
            params["seed_tracks"] = ",".join(
                [self._get_id("track", t) for t in seed_tracks]
            )
        if country:
            params["market"] = country

        for attribute in [
            "acousticness",
            "danceability",
            "duration_ms",
            "energy",
            "instrumentalness",
            "key",
            "liveness",
            "loudness",
            "mode",
            "popularity",
            "speechiness",
            "tempo",
            "time_signature",
            "valence",
        ]:
            for prefix in ["min_", "max_", "target_"]:
                param = prefix + attribute
                if param in kwargs:
                    params[param] = kwargs[param]
        return self._get("recommendations", **params)

    def recommendation_genre_seeds(self):
        """ Get a list of genres available for the recommendations function.
        """
        return self._get("recommendations/available-genre-seeds")

    def audio_analysis(self, track_id):
        """ Get audio analysis for a track based upon its Spotify ID
            Parameters:
                - track_id - a track URI, URL or ID
        """
        warnings.warn(
            "You're using `audio_analysis(...)`, "
            "which is marked as deprecated by Spotify.",
            DeprecationWarning,
        )
        trid = self._get_id("track", track_id)
        return self._get(f"audio-analysis/{trid}")

    def audio_features(self, tracks=None):
        """ Get audio features for one or multiple tracks based upon their Spotify IDs
            Parameters:
                - tracks - a list of track URIs, URLs or IDs, maximum: 100 ids
        """
        warnings.warn(
            "You're using `audio_features(...)`, "
            "which is marked as deprecated by Spotify.",
            DeprecationWarning,
        )

        if tracks is None:
            tracks = []

        if isinstance(tracks, str):
            trackid = self._get_id("track", tracks)
            results = self._get(f"audio-features/?ids={trackid}")
        else:
            tlist = [self._get_id("track", t) for t in tracks]
            results = self._get(f"audio-features/?ids={','.join(tlist)}")
        # the response has changed, look for the new style first, and if
        # it's not there, fallback on the old style
        if "audio_features" in results:
            return results["audio_features"]
        else:
            return results

    def devices(self):
        """ Get a list of user's available devices.
        """
        return self._get("me/player/devices")

    def current_playback(self, market=None, additional_types=None):
        """ Get information about user's current playback.

            Parameters:
                - market - an ISO 3166-1 alpha-2 country code.
                - additional_types - `episode` to get podcast track information
        """
        return self._get("me/player", market=market, additional_types=additional_types)

    def currently_playing(self, market=None, additional_types=None):
        """ Get user's currently playing track.

            Parameters:
                - market - an ISO 3166-1 alpha-2 country code.
                - additional_types - `episode` to get podcast track information
        """
        return self._get("me/player/currently-playing", market=market,
                         additional_types=additional_types)

    def transfer_playback(self, device_id, force_play=True):
        """ Transfer playback to another device.
            Note that the API accepts a list of device ids, but only
            actually supports one.

            Parameters:
                - device_id - transfer playback to this device
                - force_play - true: after transfer, play. false:
                               keep current state.
        """
        data = {"device_ids": [device_id], "play": force_play}
        return self._put("me/player", payload=data)

    def start_playback(
        self, device_id=None, context_uri=None, uris=None, offset=None, position_ms=None
    ):
        """ Start or resume user's playback.

            Provide a `context_uri` to start playback of an album,
            artist, or playlist.

            Provide a `uris` list to start playback of one or more
            tracks.

            Provide `offset` as {"position": <int>} or {"uri": "<track uri>"}
            to start playback at a particular offset.

            Parameters:
                - device_id - device target for playback
                - context_uri - spotify context uri to play
                - uris - spotify track uris
                - offset - offset into context by index or track
                - position_ms - (optional) indicates from what position to start playback.
                                Must be a positive number. Passing in a position that is
                                greater than the length of the track will cause the player to
                                start playing the next song.
        """
        if context_uri is not None and uris is not None:
            logger.warning("Specify either context uri or uris, not both")
            return
        if uris is not None and not isinstance(uris, list):
            logger.warning("URIs must be a list")
            return
        data = {}
        if context_uri is not None:
            data["context_uri"] = context_uri
        if uris is not None:
            data["uris"] = uris
        if offset is not None:
            data["offset"] = offset
        if position_ms is not None:
            data["position_ms"] = position_ms
        return self._put(
            self._append_device_id("me/player/play", device_id), payload=data
        )

    def pause_playback(self, device_id=None):
        """ Pause user's playback.

            Parameters:
                - device_id - device target for playback
        """
        return self._put(self._append_device_id("me/player/pause", device_id))

    def next_track(self, device_id=None):
        """ Skip user's playback to next track.

            Parameters:
                - device_id - device target for playback
        """
        return self._post(self._append_device_id("me/player/next", device_id))

    def previous_track(self, device_id=None):
        """ Skip user's playback to previous track.

            Parameters:
                - device_id - device target for playback
        """
        return self._post(
            self._append_device_id("me/player/previous", device_id)
        )

    def seek_track(self, position_ms, device_id=None):
        """ Seek to position in current track.

            Parameters:
                - position_ms - position in milliseconds to seek to
                - device_id - device target for playback
        """
        if not isinstance(position_ms, int):
            logger.warning("Position_ms must be an integer")
            return
        return self._put(
            self._append_device_id(
                f"me/player/seek?position_ms={position_ms}", device_id
            )
        )

    def repeat(self, state, device_id=None):
        """ Set repeat mode for playback.

            Parameters:
                - state - `track`, `context`, or `off`
                - device_id - device target for playback
        """
        if state not in ["track", "context", "off"]:
            logger.warning("Invalid state")
            return
        self._put(self._append_device_id(f"me/player/repeat?state={state}", device_id))

    def volume(self, volume_percent, device_id=None):
        """ Set playback volume.

            Parameters:
                - volume_percent - volume between 0 and 100
                - device_id - device target for playback
        """
        if not isinstance(volume_percent, int):
            logger.warning("Volume must be an integer")
            return
        if volume_percent < 0 or volume_percent > 100:
            logger.warning("Volume must be between 0 and 100, inclusive")
            return
        self._put(
            self._append_device_id(
                f"me/player/volume?volume_percent={volume_percent}", device_id
            )
        )

    def shuffle(self, state, device_id=None):
        """ Toggle playback shuffling.

            Parameters:
                - state - true or false
                - device_id - device target for playback
        """
        if not isinstance(state, bool):
            logger.warning("state must be a boolean")
            return
        state = str(state).lower()
        self._put(
            self._append_device_id(f"me/player/shuffle?state={state}", device_id)
        )

    def queue(self):
        """ Gets the current user's queue """
        return self._get("me/player/queue")

    def add_to_queue(self, uri, device_id=None):
        """ Adds a song to the end of a user's queue

            If device A is currently playing music, and you try to add to the queue
            and pass in the id for device B, you will get a
            'Player command failed: Restriction violated' error
            I therefore recommend leaving device_id as None so that the active device is targeted

            :param uri: song uri, id, or url
            :param device_id:
                the id of a Spotify device.
                If None, then the active device is used.

        """

        uri = self._get_uri("track", uri)

        endpoint = f"me/player/queue?uri={uri}"

        if device_id is not None:
            endpoint += f"&device_id={device_id}"

        return self._post(endpoint)

    def available_markets(self):
        """ Get the list of markets where Spotify is available.
            Returns a list of the countries in which Spotify is available, identified by their
            ISO 3166-1 alpha-2 country code with additional country codes for special territories.
        """
        return self._get("markets")

    def _append_device_id(self, path, device_id):
        """ Append device ID to API path.

            Parameters:
                - device_id - device id to append
        """
        if device_id:
            path += f"&device_id={device_id}" if "?" in path else f"?device_id={device_id}"
        return path

    def _get_id(self, type, id):
        uri_match = re.search(Spotify._regex_spotify_uri, id)
        if uri_match is not None:
            uri_match_groups = uri_match.groupdict()
            if uri_match_groups['type'] != type:
                # TODO change to a ValueError in v3
                raise SpotifyException(400, -1, "Unexpected Spotify URI type.")
            return uri_match_groups['id']

        url_match = re.search(Spotify._regex_spotify_url, id)
        if url_match is not None:
            url_match_groups = url_match.groupdict()
            if url_match_groups['type'] != type:
                raise SpotifyException(400, -1, "Unexpected Spotify URL type.")
            # TODO change to a ValueError in v3
            return url_match_groups['id']

        # Raw identifiers might be passed, ensure they are also base-62
        if re.search(Spotify._regex_base62, id) is not None:
            return id

        # TODO change to a ValueError in v3
        raise SpotifyException(400, -1, "Unsupported URL / URI.")

    def _get_uri(self, type, id):
        return id if self._is_uri(id) else f"spotify:{type}:{self._get_id(type, id)}"

    def _is_uri(self, uri):
        return re.search(Spotify._regex_spotify_uri, uri) is not None

    def _search_multiple_markets(self, q, limit, offset, type, markets, total):
        if total and limit > total:
            limit = total
<<<<<<< HEAD
            warnings.warn(
                f"limit was auto-adjusted to equal {total} as it must not be higher than total",
                UserWarning,
            )
=======
            warnings.warn(f"limit was auto-adjusted to equal {total} "
                          f"as it must not be higher than total",
                          UserWarning)
>>>>>>> 2243e135

        results = defaultdict(dict)
        item_types = [f"{item_type}s" for item_type in type.split(",")]
        count = 0

        for country in markets:
            result = self._get(
                "search", q=q, limit=limit, offset=offset, type=type, market=country
            )
            for item_type in item_types:
                results[country][item_type] = result[item_type]

                # Truncate the items list to the current limit
                if len(results[country][item_type]['items']) > limit:
                    results[country][item_type]['items'] = \
                        results[country][item_type]['items'][:limit]

                count += len(results[country][item_type]['items'])
                if total and limit > total - count:
                    # when approaching `total` results, adjust `limit` to not request more
                    # items than needed
                    limit = total - count

            if total and count >= total:
                return results

        return results

    def get_audiobook(self, id, market=None):
        """ Get Spotify catalog information for a single audiobook identified by its unique
        Spotify ID.

        Parameters:
        - id - the Spotify ID for the audiobook
        - market - an ISO 3166-1 alpha-2 country code.
        """
        audiobook_id = self._get_id("audiobook", id)
        endpoint = f"audiobooks/{audiobook_id}"

        if market:
            endpoint += f'?market={market}'

        return self._get(endpoint)

    def get_audiobooks(self, ids, market=None):
        """ Get Spotify catalog information for multiple audiobooks based on their Spotify IDs.

        Parameters:
        - ids - a list of Spotify IDs for the audiobooks
        - market - an ISO 3166-1 alpha-2 country code.
        """
        audiobook_ids = [self._get_id("audiobook", id) for id in ids]
        endpoint = f"audiobooks?ids={','.join(audiobook_ids)}"

        if market:
            endpoint += f'&market={market}'

        return self._get(endpoint)

    def get_audiobook_chapters(self, id, market=None, limit=20, offset=0):
        """ Get Spotify catalog information about an audiobook’s chapters.

        Parameters:
        - id - the Spotify ID for the audiobook
        - market - an ISO 3166-1 alpha-2 country code.
        - limit - the maximum number of items to return
        - offset - the index of the first item to return
        """
        audiobook_id = self._get_id("audiobook", id)
        endpoint = f"audiobooks/{audiobook_id}/chapters?limit={limit}&offset={offset}"

        if market:
            endpoint += f'&market={market}'

        return self._get(endpoint)<|MERGE_RESOLUTION|>--- conflicted
+++ resolved
@@ -1721,16 +1721,9 @@
     def _search_multiple_markets(self, q, limit, offset, type, markets, total):
         if total and limit > total:
             limit = total
-<<<<<<< HEAD
-            warnings.warn(
-                f"limit was auto-adjusted to equal {total} as it must not be higher than total",
-                UserWarning,
-            )
-=======
             warnings.warn(f"limit was auto-adjusted to equal {total} "
                           f"as it must not be higher than total",
                           UserWarning)
->>>>>>> 2243e135
 
         results = defaultdict(dict)
         item_types = [f"{item_type}s" for item_type in type.split(",")]
