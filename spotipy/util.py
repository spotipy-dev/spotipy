--- conflicted
+++ resolved
@@ -1,10 +1,8 @@
-<<<<<<< HEAD
+
 # -*- coding: utf-8 -*-
 
 """ Shows a user's playlists. This needs to be authenticated via OAuth) """
-=======
-""" Shows a user's playlists (need to be authenticated via oauth) """
->>>>>>> c5a09430
+
 
 __all__ = ["CLIENT_CREDS_ENV_VARS", "prompt_for_user_token"]
 
