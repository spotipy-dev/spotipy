
# shows a user's playlists (need to be authenticated via oauth)

from __future__ import print_function
<<<<<<< HEAD
import oauth2
import os
import spotipy
import subprocess

=======
import os
from . import oauth2
import spotipy
import webbrowser
>>>>>>> f638b0c5

def prompt_for_user_token(username, scope=None, client_id=None,
                          client_secret=None, redirect_uri=None):
    ''' prompts the user to login if necessary and returns
        the user token suitable for use with the spotipy.Spotify
        constructor

        Parameters:

         - username - the Spotify username
         - scope - the desired scope of the request
         - client_id - the client id of your app
         - client_secret - the client secret of your app
         - redirect_uri - the redirect URI of your app

    '''

    if not client_id:
        client_id = os.getenv('SPOTIPY_CLIENT_ID')

    if not client_secret:
        client_secret = os.getenv('SPOTIPY_CLIENT_SECRET')

    if not redirect_uri:
        redirect_uri = os.getenv('SPOTIPY_REDIRECT_URI')

    if not client_id:
        print('''
            You need to set your Spotify API credentials. You can do this by
            setting environment variables like so:

            export SPOTIPY_CLIENT_ID='your-spotify-client-id'
            export SPOTIPY_CLIENT_SECRET='your-spotify-client-secret'
            export SPOTIPY_REDIRECT_URI='your-app-redirect-url'

            Get your credentials at
                https://developer.spotify.com/my-applications
        ''')
        raise spotipy.SpotifyException(550, -1, 'no credentials set')

    sp_oauth = oauth2.SpotifyOAuth(client_id, client_secret, redirect_uri,
                                   scope=scope,
                                   cache_path=".cache-" + username)

    # try to get a valid token for this user, from the cache,
    # if not in the cache, the create a new (this will send
    # the user to a web page where they can authorize this app)

    token_info = sp_oauth.get_cached_token()

    if not token_info:
        print('''

            User authentication requires interaction with your
            web browser. Once you enter your credentials and
            give authorization, you will be redirected to
            a url.  Paste that url you were directed to to
            complete the authorization.

        ''')
        auth_url = sp_oauth.get_authorize_url()
        try:
<<<<<<< HEAD
            subprocess.call(["open", auth_url])
            print("Opening %s in your browser" % auth_url)
=======
            webbrowser.open(auth_url)
            print("Opened %s in your browser" % auth_url)
>>>>>>> f638b0c5
        except:
            print("Please navigate here: %s" % auth_url)

        print()
        print()
<<<<<<< HEAD
        response = raw_input("Enter the URL you were redirected to: ")
        print()
        print()
=======
        try:
            response = raw_input("Enter the URL you were redirected to: ")
        except NameError:
            response = input("Enter the URL you were redirected to: ")

        print()
        print() 
>>>>>>> f638b0c5

        code = sp_oauth.parse_response_code(response)
        token_info = sp_oauth.get_access_token(code)
    # Auth'ed API request
    if token_info:
        return token_info['access_token']
    else:
        return None<|MERGE_RESOLUTION|>--- conflicted
+++ resolved
@@ -2,18 +2,11 @@
 # shows a user's playlists (need to be authenticated via oauth)
 
 from __future__ import print_function
-<<<<<<< HEAD
-import oauth2
-import os
-import spotipy
-import subprocess
 
-=======
 import os
 from . import oauth2
 import spotipy
 import webbrowser
->>>>>>> f638b0c5
 
 def prompt_for_user_token(username, scope=None, client_id=None,
                           client_secret=None, redirect_uri=None):
@@ -76,23 +69,13 @@
         ''')
         auth_url = sp_oauth.get_authorize_url()
         try:
-<<<<<<< HEAD
-            subprocess.call(["open", auth_url])
-            print("Opening %s in your browser" % auth_url)
-=======
             webbrowser.open(auth_url)
             print("Opened %s in your browser" % auth_url)
->>>>>>> f638b0c5
         except:
             print("Please navigate here: %s" % auth_url)
 
         print()
         print()
-<<<<<<< HEAD
-        response = raw_input("Enter the URL you were redirected to: ")
-        print()
-        print()
-=======
         try:
             response = raw_input("Enter the URL you were redirected to: ")
         except NameError:
@@ -100,7 +83,6 @@
 
         print()
         print() 
->>>>>>> f638b0c5
 
         code = sp_oauth.parse_response_code(response)
         token_info = sp_oauth.get_access_token(code)
