--- conflicted
+++ resolved
@@ -11,9 +11,14 @@
     'Sphinx>=1.5.2'
 ]
 
+memcache_cache_reqs = [
+    'pymemcache>=3.5.2'
+]
+
 extra_reqs = {
     'doc': doc_reqs,
-    'test': test_reqs
+    'test': test_reqs,
+    'memcache': memcache_cache_reqs
 }
 
 setup(
@@ -30,15 +35,9 @@
     },
     python_requires='>3.8',
     install_requires=[
-        "redis>=3.5.3",
+        "redis>=3.5.3",  # TODO: Move to extras_require in v3
         "requests>=2.25.0",
-<<<<<<< HEAD
-        "six>=1.15.0",
-        "urllib3>=1.26.0",
-        "pymemcache>=3.5.2"
-=======
         "urllib3>=1.26.0"
->>>>>>> e153dabe
     ],
     tests_require=test_reqs,
     extras_require=extra_reqs,
